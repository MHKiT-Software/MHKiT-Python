name: Py 3.10, 3.11, 3.12 | Windows Mac Linux

on:
  pull_request:
    branches:
      - main
      - develop
  push:
    branches:
      - main
      - develop

jobs:
  set-os:
    runs-on: ubuntu-latest
    outputs:
      matrix_os: ${{ steps.set-matrix.outputs.matrix_os }}
    steps:
      - id: set-matrix
        run: |
          if [[ "${{ github.event_name }}" == "pull_request" && "${{ github.base_ref }}" == "develop" ]]; then
            echo "matrix_os=[ \"ubuntu-latest\"]" >> $GITHUB_OUTPUT
          else
            echo "matrix_os=[\"windows-latest\", \"ubuntu-latest\", \"macos-latest\"]" >> $GITHUB_OUTPUT
          fi

  check-changes:
    runs-on: ubuntu-latest
    outputs:
      wave_io_hindcast_changed: ${{ steps.changes.outputs.wave_io_hindcast }}
      should-run-hindcast: ${{ steps.hindcast-logic.outputs.should-run-hindcast }}
    steps:
      - name: Checkout code
        uses: actions/checkout@v4

      - name: Check for changes in wave/io/hindcast
        id: changes
        uses: dorny/paths-filter@v3
        with:
          filters: |
            wave_io_hindcast:
              - 'mhkit/wave/io/hindcast/**'
              - 'mhkit/tests/wave/io/hindcast/**'

      - id: hindcast-logic
        run: |
          if [[ "${{ github.event.pull_request.base.ref }}" == "main" || "${{ steps.changes.outputs.wave_io_hindcast }}" == "true" ]]; then
            echo "should-run-hindcast=true" >> "$GITHUB_OUTPUT"
          else
            echo "should-run-hindcast=false" >> "$GITHUB_OUTPUT"
          fi

  prepare-nonhindcast-cache:
    runs-on: ubuntu-latest
    env:
      PYTHON_VER: 3.11
    steps:
      - name: Checkout code
        uses: actions/checkout@v4

      - name: Setup Miniconda
        uses: conda-incubator/setup-miniconda@v3
        with:
          miniconda-version: 'latest'
          auto-update-conda: true
          python-version: ${{ env.PYTHON_VER }}
          activate-environment: TESTconda
          use-only-tar-bz2: false

      - name: Create MHKiT Conda environment
        shell: bash -l {0}
        run: |
          conda env create -f environment.yml
          conda activate mhkit-env

      - name: Install testing dependencies
        shell: bash -l {0}
        run: |
          conda activate mhkit-env
          conda install -y pytest coverage coveralls

      - name: Install mhkit
        shell: bash -l {0}
        run: |
          conda activate mhkit-env
          pip install -e  ".[all,dev]" --no-deps

      - name: Prepare non-hindcast API data
        shell: bash -l {0}
        run: |
          conda activate mhkit-env
          pytest mhkit/tests/river/test_io_usgs.py
          pytest mhkit/tests/tidal/test_io.py
          pytest mhkit/tests/wave/io/test_cdip.py

      - name: Upload data as artifact
        uses: actions/upload-artifact@v4
        with:
          name: data
          path: ~/.cache/mhkit

  prepare-wave-hindcast-cache:
    needs: [check-changes]
    runs-on: ubuntu-latest
    env:
      PYTHON_VER: 3.11
    if: (needs.check-changes.outputs.should-run-hindcast == 'true')
    steps:
      - name: Checkout code
        uses: actions/checkout@v4

      - name: Setup Miniconda
        uses: conda-incubator/setup-miniconda@v3
        with:
          miniconda-version: 'latest'
          auto-update-conda: true
          activate-environment: TEST
          python-version: ${{ env.PYTHON_VER }}
          use-only-tar-bz2: false

      - name: Create MHKiT Conda environment
        shell: bash -l {0}
        run: |
          conda env create -f environment.yml
          conda activate mhkit-env

      - name: Install testing dependencies
        shell: bash -l {0}
        run: |
          conda activate mhkit-env
          conda install -y pytest coverage coveralls

      - name: Install mhkit
        shell: bash -l {0}
        run: |
          conda activate mhkit-env
          pip install -e  ".[all,dev]" --no-deps

      - name: Prepare Wave Hindcast data
        shell: bash -l {0}
        run: |
          conda activate mhkit-env
          pytest mhkit/tests/wave/io/hindcast/test_hindcast.py

      - name: Upload Wave Hindcast data as artifact
        uses: actions/upload-artifact@v4
        with:
          name: wave-hindcast-data
          path: ~/.cache/mhkit

  prepare-wind-hindcast-cache:
    needs: [check-changes, prepare-wave-hindcast-cache]
    runs-on: ubuntu-latest
    env:
      PYTHON_VER: 3.11
    if: (needs.check-changes.outputs.should-run-hindcast == 'true')
    steps:
      - name: Checkout code
        uses: actions/checkout@v4

      - name: Setup Miniconda
        uses: conda-incubator/setup-miniconda@v3
        with:
          miniconda-version: 'latest'
          auto-update-conda: true
          activate-environment: TEST
          python-version: ${{ env.PYTHON_VER }}
          use-only-tar-bz2: false

      - name: Create MHKiT Conda environment
        shell: bash -l {0}
        run: |
          conda env create -f environment.yml
          conda activate mhkit-env

      - name: Install testing dependencies
        shell: bash -l {0}
        run: |
          conda activate mhkit-env
          conda install -y pytest coverage coveralls

      - name: Install mhkit
        shell: bash -l {0}
        run: |
          conda activate mhkit-env
          pip install -e  ".[all,dev]" --no-deps

      - name: Prepare Wind Hindcast data
        shell: bash -l {0}
        run: |
          conda activate mhkit-env
          pytest mhkit/tests/wave/io/hindcast/test_wind_toolkit.py

      - name: Upload Wind Hindcast data as artifact
        uses: actions/upload-artifact@v4
        with:
          name: wind-hindcast-data
          path: ~/.cache/mhkit

  conda-build:
    name: conda-${{ matrix.os }}/${{ matrix.python-version }}
    needs: [set-os, prepare-nonhindcast-cache]
    runs-on: ${{ matrix.os }}
    strategy:
      fail-fast: false
      matrix:
        os: ${{fromJson(needs.set-os.outputs.matrix_os)}}
        python-version: ['3.10', '3.11', '3.12']
    env:
      PYTHON_VER: ${{ matrix.python-version }}

    steps:
      - uses: actions/checkout@v4

      - name: Setup Miniconda
        uses: conda-incubator/setup-miniconda@v3
        with:
          miniconda-version: 'latest'
          auto-update-conda: true
          environment-file: environment.yml
          activate-environment: TEST
          python-version: ${{ matrix.python-version }}
          use-only-tar-bz2: false

      - name: Create MHKiT Conda environment
        shell: bash -l {0}
        run: |
          conda env create -f environment.yml
          conda activate mhkit-env

      - name: Install testing dependencies
        shell: bash -l {0}
        run: |
          conda activate mhkit-env
          conda install -y pytest coverage coveralls

      - name: Install mhkit
        shell: bash -l {0}
        run: |
          conda activate mhkit-env
          pip install -e . --no-deps

      - name: Run pytest & generate coverage report
        shell: bash -l {0}
        run: |
          conda activate mhkit-env
          coverage run --rcfile=.github/workflows/.coveragerc --source=./mhkit/ -m pytest -c .github/workflows/pytest.ini
          coverage lcov

      - name: Upload coverage data to coveralls.io
        uses: coverallsapp/github-action@master
        with:
          github-token: ${{ secrets.GITHUB_TOKEN }}
          flag-name: conda-${{ runner.os }}-py${{ matrix.python-version }}
          parallel: true
          path-to-lcov: ./coverage.lcov

  pip-build:
    name: pip-${{ matrix.os }}/${{ matrix.python-version }}
    needs: [set-os, prepare-nonhindcast-cache]
    runs-on: ${{ matrix.os }}
    strategy:
      fail-fast: false
      matrix:
        os: ${{fromJson(needs.set-os.outputs.matrix_os)}}
        python-version: ['3.10', '3.11', '3.12']

    steps:
      - uses: conda-incubator/setup-miniconda@v3

      - name: Set up Python ${{ matrix.python-version }}
        uses: actions/setup-python@v5
        with:
          python-version: ${{ matrix.python-version }}

      - name: Set up Git repository
        uses: actions/checkout@v4

      - name: Download data from artifact
        uses: actions/download-artifact@v4
        with:
          name: data
          path: ~/.cache/mhkit

      - name: Install system dependencies
        if: runner.os == 'Linux'
        run: sudo apt-get install -y libhdf5-dev libnetcdf-dev

      - name: Update and install packages
        shell: bash -l {0}
        run: |
          python -m pip install --upgrade pip wheel
          pip install -e  ".[all,dev]"

      - name: Reinstall h5py and netCDF4 with system libraries
        if: runner.os == 'Linux'
        run: "pip install --force-reinstall --no-binary=:all: h5py netCDF4"

      - name: Install setuptools for Python 3.12
        if: matrix.python-version == '3.12'
        run: pip install setuptools

      - name: Run pytest & generate coverage report
        shell: bash -l {0}
        run: |
          coverage run --rcfile=.github/workflows/.coveragerc --source=./mhkit/ -m pytest -c .github/workflows/pytest.ini
          coverage lcov

      - name: Upload coverage data to coveralls.io
        uses: coverallsapp/github-action@master
        with:
          github-token: ${{ secrets.GITHUB_TOKEN }}
          flag-name: pip-${{ runner.os }}-py${{ matrix.python-version }}
          parallel: true
          path-to-lcov: ./coverage.lcov

  hindcast-calls:
    name: hindcast-${{ matrix.os }}/${{ matrix.python-version }}
    needs:
      [
        check-changes,
        prepare-wave-hindcast-cache,
        prepare-wind-hindcast-cache,
        set-os,
      ]
    if: (needs.check-changes.outputs.should-run-hindcast == 'true')

    runs-on: ${{ matrix.os }}
    strategy:
      max-parallel: 1
      fail-fast: false
      matrix:
        os: ${{fromJson(needs.set-os.outputs.matrix_os)}}
        python-version: ['3.10', '3.11', '3.12']

    steps:
      - uses: actions/checkout@v4

      - name: Setup Miniconda
        uses: conda-incubator/setup-miniconda@v3
        with:
          miniconda-version: 'latest'
          auto-update-conda: true
          environment-file: environment.yml
          activate-environment: TEST
          python-version: ${{ matrix.python-version }}
          use-only-tar-bz2: false

      - name: Create MHKiT Conda environment
        shell: bash -l {0}
        run: |
          conda env create -f environment.yml
          conda activate mhkit-env

      - name: Install testing dependencies
        shell: bash -l {0}
        run: |
          conda activate mhkit-env
          conda install -y pytest coverage coveralls

      - name: Install mhkit
        shell: bash -l {0}
        run: |
          conda activate mhkit-env
          pip install -e  ".[all,dev]" --no-deps

      - name: Download Wave Hindcast data from artifact
        uses: actions/download-artifact@v4
        with:
          name: wave-hindcast-data
          path: ~/.cache/mhkit/wave-hindcast

      - name: Download Wind Hindcast data from artifact
        uses: actions/download-artifact@v4
        with:
          name: wind-hindcast-data
          path: ~/.cache/mhkit/wind-hindcast

      - name: Consolidate hindcast data
        run: |
          mkdir -p ~/.cache/mhkit/hindcast
          mv ~/.cache/mhkit/wave-hindcast/hindcast/* ~/.cache/mhkit/hindcast/
          mv ~/.cache/mhkit/wind-hindcast/hindcast/* ~/.cache/mhkit/hindcast/
        shell: bash

      - name: Run hindcast pytest
        shell: bash -l {0}
        run: |
          conda activate mhkit-env
          coverage run --rcfile=.github/workflows/.coveragehindcastrc -m pytest -c .github/workflows/pytest-hindcast.ini
          coverage lcov

      - name: Upload coverage data to coveralls.io
        uses: coverallsapp/github-action@master
        with:
          github-token: ${{ secrets.GITHUB_TOKEN }}
          flag-name: hindcast-${{ runner.os }}-py${{ matrix.python-version }}
          parallel: true
          path-to-lcov: ./coverage.lcov

  test-wheel-packaging:
    name: Test Built Wheel
    runs-on: ubuntu-latest
    steps:
      - uses: actions/checkout@v4

      - uses: actions/setup-python@v5
        with:
          python-version: '3.11'

      - name: Install build dependencies
        run: python -m pip install build --user

      - name: Build wheel
        run: python -m build --wheel --outdir dist/ .

      - name: Install MHKiT from built wheel
        run: |
          # Install from build wheel in dist/ directory, not from PyPI
           # -f, --find-links <url>      If a URL or path to an html file, then parse for links to archives such as sdist (.tar.gz) or wheel (.whl) files.
             # If a local path or file:// URL that's a directory, then look for archives in the directory listing.
          pip install 'mhkit[all]' --find-links dist/

      - name: Test mhkit submodule imports
        run: |
          python -c "
          import mhkit
          print(f'Version: {mhkit.__version__}')

          # Test all submodules can be imported
          modules = ['wave', 'river', 'tidal', 'dolfyn', 'power', 'loads', 'mooring', 'acoustics', 'qc', 'utils']
          for mod in modules:
              exec(f'from mhkit import {mod}')
              print(f'Successfully imported mhkit.{mod}')

          print('All submodules imported successfully!')
          "

      - name: Verify mhkit package structure
        run: |
          python -c "
          import mhkit
          import os

          mhkit_path = os.path.dirname(mhkit.__file__)
          expected_dirs = ['wave', 'river', 'tidal', 'dolfyn', 'power', 'loads', 'mooring', 'acoustics', 'qc', 'utils']

          for d in expected_dirs:
              dir_path = os.path.join(mhkit_path, d)
              assert os.path.isdir(dir_path), f'Missing submodule directory: {d}'
              init_file = os.path.join(dir_path, '__init__.py')
              assert os.path.isfile(init_file), f'Missing __init__.py in {d}'

          print('Package structure verified!')
          "

  test-optional-pip-dependencies:
    needs: [set-os, prepare-nonhindcast-cache]
    runs-on: ubuntu-latest
    strategy:
      fail-fast: false
      matrix:
        module:
          [wave, tidal, river, dolfyn, power, loads, mooring, acoustics, utils]
        python-version: ['3.12']

    steps:
      - uses: actions/checkout@v4

      - name: Set up Python ${{ matrix.python-version }}
        uses: actions/setup-python@v5
        with:
          python-version: ${{ matrix.python-version }}

      - name: Download non-hindcast data
        uses: actions/download-artifact@v4
        with:
          name: data
          path: ~/.cache/mhkit

      - name: Install system dependencies
<<<<<<< HEAD
        if: matrix.module != 'river' || matrix.module != 'power' || matrix.module != 'utils' || matrix.module != 'loads'
=======
>>>>>>> 9fbc1923
        run: sudo apt-get install -y libhdf5-dev libnetcdf-dev

      - name: Install MHKiT with optional dependency
        run: |
          python -m pip install --upgrade pip
          pip install -e ".[${{ matrix.module }}]"
          pip install pytest

      - name: Reinstall h5py and netCDF4 with system libraries
<<<<<<< HEAD
        if: matrix.module != 'river' || matrix.module != 'power' || matrix.module != 'utils' || matrix.module != 'loads'
=======
>>>>>>> 9fbc1923
        run: "pip install --force-reinstall --no-binary=:all: h5py netCDF4"

      - name: Run tests for ${{ matrix.module }}
        env:
          MPLBACKEND: Agg
        run: |
          python -m pytest -c .github/workflows/pytest.ini mhkit/tests/${{ matrix.module }}/

  notebook-matrix:
    runs-on: ubuntu-latest
    needs:
      [
        check-changes,
        prepare-nonhindcast-cache,
        prepare-wave-hindcast-cache,
        prepare-wind-hindcast-cache,
      ]
    if: |
      always() &&
      (
        (
          needs.prepare-nonhindcast-cache.result == 'success' &&
          needs.prepare-wave-hindcast-cache.result == 'skipped' &&
          needs.prepare-wind-hindcast-cache.result == 'skipped' &&
          needs.check-changes.outputs.should-run-hindcast == 'false'    
        ) ||
        (
          needs.prepare-nonhindcast-cache.result == 'success' &&
          needs.prepare-wave-hindcast-cache.result == 'success' &&
          needs.prepare-wind-hindcast-cache.result == 'success' &&
          needs.check-changes.outputs.should-run-hindcast == 'true' 
        )
      )
    outputs:
      matrix: ${{ steps.set-matrix.outputs.matrix }}
    steps:
      - name: Checkout repository
        uses: actions/checkout@v4

      - name: Set up Python
        uses: actions/setup-python@v2
        with:
          python-version: '3.11'

      - name: Generate matrix
        id: set-matrix
        run: |
          matrix_json=$(python .github/workflows/generate_notebook_matrix.py)
          echo "$matrix_json" >> $GITHUB_OUTPUT

  test-notebooks:
    needs:
      [
        notebook-matrix,
        check-changes,
        prepare-nonhindcast-cache,
        prepare-wave-hindcast-cache,
        prepare-wind-hindcast-cache,
      ]
    strategy:
      matrix: ${{ fromJson(needs.notebook-matrix.outputs.matrix) }}
    if: |
      always()
    runs-on: ubuntu-latest
    steps:
      - name: Checkout repository
        uses: actions/checkout@v4

      - name: Set up Miniconda
        uses: conda-incubator/setup-miniconda@v3
        with:
          miniconda-version: 'latest'
          auto-update-conda: true
          python-version: '3.12'
          channels: conda-forge
          activate-environment: TESTconda
          use-only-tar-bz2: false

      - name: Create MHKiT Conda environment
        shell: bash -l {0}
        run: |
          conda env create -f environment.yml
          conda activate mhkit-env

      - name: Install notebook testing dependencies
        shell: bash -l {0}
        run: |
          conda activate mhkit-env
          conda install -y pytest coverage coveralls nbval jupyter utm folium

      - name: Install mhkit
        shell: bash -l {0}
        run: |
          conda activate mhkit-env
          pip install -e  ".[all,dev]" --no-deps

      - name: Download non-hindcast data
        uses: actions/download-artifact@v4
        with:
          name: data
          path: ~/.cache/mhkit

      - name: Download Wave Hindcast data (if available)
        if: (needs.check-changes.outputs.should-run-hindcast == 'true')
        uses: actions/download-artifact@v4
        with:
          name: wave-hindcast-data
          path: ~/.cache/mhkit/wave-hindcast

      - name: Download Wind Hindcast data (if available)
        if: (needs.check-changes.outputs.should-run-hindcast == 'true')
        uses: actions/download-artifact@v4
        with:
          name: wind-hindcast-data
          path: ~/.cache/mhkit/wind-hindcast

      - name: Consolidate hindcast data
        if: (needs.check-changes.outputs.should-run-hindcast == 'true')
        run: |
          mkdir -p ~/.cache/mhkit/hindcast
          mv ~/.cache/mhkit/wave-hindcast/hindcast/* ~/.cache/mhkit/hindcast/
          mv ~/.cache/mhkit/wind-hindcast/hindcast/* ~/.cache/mhkit/hindcast/
        shell: bash

      - name: Copy .hscfg file to examples directory
        shell: bash -l {0}
        run: |
          cp .hscfg examples/

      - name: Run notebook
        shell: bash -l {0}
        run: |
          conda activate mhkit-env
          if [[ "${{ matrix.notebook }}" == "examples/metocean_example.ipynb" || "${{ matrix.notebook }}" == "examples/WPTO_hindcast_example.ipynb" ]]; then
            if [[ "${{ needs.check-changes.outputs.should-run-hindcast }}" == 'true' ]]; then
              jupyter nbconvert --to notebook --execute --inplace --ExecutePreprocessor.timeout=${{ matrix.timeout }} "${{ matrix.notebook }}"
            else
              echo "Skipping ${{ matrix.notebook }}"
            fi
          else
            jupyter nbconvert --to notebook --execute --inplace --ExecutePreprocessor.timeout=${{ matrix.timeout }} "${{ matrix.notebook }}"
          fi

  coveralls:
    name: Indicate completion to coveralls.io
    needs:
      [
        prepare-wave-hindcast-cache,
        prepare-wind-hindcast-cache,
        conda-build,
        pip-build,
        hindcast-calls,
      ]
    if: |
      always() &&
      (
        (
          needs.conda-build.result == 'success' &&
          needs.pip-build.result == 'success' &&
          needs.prepare-wave-hindcast-cache.result == 'skipped' &&
          needs.prepare-wind-hindcast-cache.result == 'skipped' &&
          needs.hindcast-calls.result == 'skipped'
        ) ||
        (
          needs.conda-build.result == 'success' &&
          needs.pip-build.result == 'success' &&
          needs.prepare-wave-hindcast-cache.result == 'success' &&
          needs.prepare-wind-hindcast-cache.result == 'success' &&
          needs.hindcast-calls.result == 'success'
        )
      )
    runs-on: ubuntu-latest
    container: python:3-slim
    steps:
      - name: Coveralls Finished
        uses: coverallsapp/github-action@master
        with:
          parallel-finished: true
        env:
          GITHUB_TOKEN: ${{ secrets.GITHUB_TOKEN }}<|MERGE_RESOLUTION|>--- conflicted
+++ resolved
@@ -479,10 +479,7 @@
           path: ~/.cache/mhkit
 
       - name: Install system dependencies
-<<<<<<< HEAD
         if: matrix.module != 'river' || matrix.module != 'power' || matrix.module != 'utils' || matrix.module != 'loads'
-=======
->>>>>>> 9fbc1923
         run: sudo apt-get install -y libhdf5-dev libnetcdf-dev
 
       - name: Install MHKiT with optional dependency
@@ -492,10 +489,7 @@
           pip install pytest
 
       - name: Reinstall h5py and netCDF4 with system libraries
-<<<<<<< HEAD
         if: matrix.module != 'river' || matrix.module != 'power' || matrix.module != 'utils' || matrix.module != 'loads'
-=======
->>>>>>> 9fbc1923
         run: "pip install --force-reinstall --no-binary=:all: h5py netCDF4"
 
       - name: Run tests for ${{ matrix.module }}
