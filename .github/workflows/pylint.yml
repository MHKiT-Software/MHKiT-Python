--- conflicted
+++ resolved
@@ -29,12 +29,10 @@
         run: |
           pylint mhkit/power/
 
-<<<<<<< HEAD
       - name: Run Pylint on mhkit/utils/
         run: |
           pylint mhkit/utils/
-=======
+
       - name: Run Pylint on mhkit/acoustics/
         run: |
-          pylint mhkit/acoustics/
->>>>>>> c5b698f7
+          pylint mhkit/acoustics/