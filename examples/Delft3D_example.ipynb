--- conflicted
+++ resolved
@@ -973,11 +973,7 @@
   },
   {
    "cell_type": "code",
-<<<<<<< HEAD
    "execution_count": 13,
-=======
-   "execution_count": 16,
->>>>>>> 12fb0d0a
    "id": "941d76b7",
    "metadata": {},
    "outputs": [
@@ -1181,11 +1177,7 @@
        "[5760 rows x 9 columns]"
       ]
      },
-<<<<<<< HEAD
      "execution_count": 13,
-=======
-     "execution_count": 16,
->>>>>>> 12fb0d0a
      "metadata": {},
      "output_type": "execute_result"
     }
@@ -1238,11 +1230,7 @@
   },
   {
    "cell_type": "code",
-<<<<<<< HEAD
    "execution_count": 14,
-=======
-   "execution_count": 15,
->>>>>>> 12fb0d0a
    "id": "75433d08",
    "metadata": {
     "scrolled": true
