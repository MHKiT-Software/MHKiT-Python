import pandas as pd
import numpy as np
from scipy import fftpack
import xarray as xr
from mhkit.utils import convert_to_dataset


# This group of functions are to be used for power quality assessments
def harmonics(x, freq, grid_freq, to_pandas=True):
    """
    Calculates the harmonics from time series of voltage or current based on IEC 61000-4-7.

    Parameters
    -----------
    x: pandas Series, pandas DataFrame, xarray DataArray, or xarray Dataset
        Time-series of voltage [V] or current [A]

    freq: float or Int
        Frequency of the time-series data [Hz]

    grid_freq: int
        Value indicating if the power supply is 50 or 60 Hz. Options = 50 or 60

    to_pandas: bool (Optional)
        Flag to save output to pandas instead of xarray. Default = True.

    Returns
    --------
    harmonics: pandas DataFrame or xarray Dataset
        Amplitude of the time-series data harmonics indexed by the harmonic
        frequency with signal name columns
    """
    if not isinstance(x, (pd.Series, pd.DataFrame, xr.DataArray, xr.Dataset)):
        raise TypeError(
            "x must be of type pd.Series, pd.DataFrame, "
            + f"xr.DataArray, or xr.Dataset. Got {type(x)}"
        )

    if not isinstance(freq, (float, int)):
        raise TypeError(f"freq must be of type float or integer. Got {type(freq)}")

    if grid_freq not in [50, 60]:
        raise ValueError(f"grid_freq must be either 50 or 60. Got {grid_freq}")

    if not isinstance(to_pandas, bool):
        raise TypeError(f"to_pandas must be of type bool. Got {type(to_pandas)}")

    # Convert input to xr.Dataset
<<<<<<< HEAD
    x = convert_to_dataset(x, 'data')
=======
    x = _convert_to_dataset(x, "data")

    sample_spacing = 1.0 / freq
>>>>>>> f282687c

    # Loop through all variables in x
    harmonics = xr.Dataset()
    for var in x.data_vars:
        dataarray = x[var]
        dataarray = dataarray.to_numpy()

        frequency_bin_centers = fftpack.fftfreq(len(dataarray), d=sample_spacing)
        harmonics_amplitude = np.abs(np.fft.fft(dataarray, axis=0))

        harmonics = harmonics.assign({var: (["frequency"], harmonics_amplitude)})
        harmonics = harmonics.assign_coords({"frequency": frequency_bin_centers})
    harmonics = harmonics.sortby("frequency")

    if grid_freq == 60:
        hz = np.arange(0, 3060, 5)
    elif grid_freq == 50:
        hz = np.arange(0, 2570, 5)

    harmonics = harmonics.reindex({"frequency": hz}, method="nearest")
    harmonics = harmonics / len(x[var]) * 2

    if to_pandas:
        harmonics = harmonics.to_pandas()

    return harmonics


def harmonic_subgroups(harmonics, grid_freq, frequency_dimension="", to_pandas=True):
    """
    Calculates the harmonic subgroups based on IEC 61000-4-7

    Parameters
    ----------
    harmonics: pandas Series, pandas DataFrame, xarray DataArray, or xarray Dataset
        Harmonic amplitude indexed by the harmonic frequency

    grid_freq: int
        Value indicating if the power supply is 50 or 60 Hz. Options = 50 or 60

    frequency_dimension: string (optional)
        Name of the xarray dimension corresponding to frequency. If not supplied,
        defaults to the first dimension. Does not affect pandas input.

    to_pandas: bool (Optional)
        Flag to save output to pandas instead of xarray. Default = True.

    Returns
    --------
    harmonic_subgroups: pandas DataFrame or xarray Dataset
        Harmonic subgroups indexed by harmonic frequency
        with signal name columns
    """
    if not isinstance(harmonics, (pd.Series, pd.DataFrame, xr.DataArray, xr.Dataset)):
        raise TypeError(
            "harmonics must be of type pd.Series, pd.DataFrame, "
            + f"xr.DataArray, or xr.Dataset. Got {type(harmonics)}"
        )

    if grid_freq not in [50, 60]:
        raise ValueError(f"grid_freq must be either 50 or 60. Got {grid_freq}")

    if not isinstance(to_pandas, bool):
        raise TypeError(f"to_pandas must be of type bool. Got: {type(to_pandas)}")

    if not isinstance(frequency_dimension, str):
        raise TypeError(
            f"frequency_dimension must be of type bool. Got: {type(frequency_dimension)}"
        )

    # Convert input to xr.Dataset
<<<<<<< HEAD
    harmonics = convert_to_dataset(harmonics, 'harmonics')
    
    if frequency_dimension != '' and frequency_dimension not in harmonics.coords:
        raise ValueError('frequency_dimension was supplied but is not a dimension '
                         + f'of harmonics. Got {frequency_dimension}')
=======
    harmonics = _convert_to_dataset(harmonics, "harmonics")

    if frequency_dimension != "" and frequency_dimension not in harmonics.coords:
        raise ValueError(
            "frequency_dimension was supplied but is not a dimension "
            + f"of harmonics. Got {frequency_dimension}"
        )
>>>>>>> f282687c

    if grid_freq == 60:
        hz = np.arange(0, 3060, 60)
    else:
        hz = np.arange(0, 2550, 50)

    # Sort input data index
    if frequency_dimension == "":
        frequency_dimension = list(harmonics.dims)[0]
    harmonics = harmonics.sortby(frequency_dimension)

    # Loop through all variables in harmonics
    harmonic_subgroups = xr.Dataset()
    for var in harmonics.data_vars:
        dataarray = harmonics[var]
        subgroup = np.zeros(np.size(hz))

        for ihz in np.arange(0, len(hz)):
            n = hz[ihz]
            ind = dataarray.indexes[frequency_dimension].get_loc(n)

            data_subset = dataarray.isel({frequency_dimension: [ind - 1, ind, ind + 1]})
            subgroup[ihz] = (data_subset**2).sum() ** 0.5

        harmonic_subgroups = harmonic_subgroups.assign({var: (["frequency"], subgroup)})
        harmonic_subgroups = harmonic_subgroups.assign_coords({"frequency": hz})

    if to_pandas:
        harmonic_subgroups = harmonic_subgroups.to_pandas()

    return harmonic_subgroups


def total_harmonic_current_distortion(
    harmonics_subgroup, frequency_dimension="", to_pandas=True
):
    """
    Calculates the total harmonic current distortion (THC) based on IEC/TS 62600-30

    Parameters
    ----------
    harmonics_subgroup: pandas Series, pandas DataFrame, xarray DataArray, or xarray Dataset
        Subgrouped current harmonics indexed by harmonic frequency

    frequency_dimension: string (optional)
        Name of the xarray dimension corresponding to frequency. If not supplied,
        defaults to the first dimension. Does not affect pandas input.

    to_pandas: bool (Optional)
        Flag to save output to pandas instead of xarray. Default = True.

    Returns
    --------
    THCD: pd.DataFrame or xarray Dataset
        Total harmonic current distortion indexed by signal name with THCD column
    """
    if not isinstance(
        harmonics_subgroup, (pd.Series, pd.DataFrame, xr.DataArray, xr.Dataset)
    ):
        raise TypeError(
            "harmonics_subgroup must be of type pd.Series, pd.DataFrame, "
            + f"xr.DataArray, or xr.Dataset. Got {type(harmonics_subgroup)}"
        )

    if not isinstance(to_pandas, bool):
        raise TypeError(f"to_pandas must be of type bool. Got: {type(to_pandas)}")

    if not isinstance(frequency_dimension, str):
        raise TypeError(
            f"frequency_dimension must be of type bool. Got: {type(frequency_dimension)}"
        )

    # Convert input to xr.Dataset
<<<<<<< HEAD
    harmonics_subgroup = convert_to_dataset(harmonics_subgroup, 'harmonics')
=======
    harmonics_subgroup = _convert_to_dataset(harmonics_subgroup, "harmonics")

    if frequency_dimension != "" and frequency_dimension not in harmonics.coords:
        raise ValueError(
            "frequency_dimension was supplied but is not a dimension "
            + f"of harmonics. Got {frequency_dimension}"
        )
>>>>>>> f282687c

    if frequency_dimension == "":
        frequency_dimension = list(harmonics_subgroup.dims)[0]
    harmonics_sq = harmonics_subgroup.isel({frequency_dimension: slice(2, 50)}) ** 2
    harmonics_sum = harmonics_sq.sum()

    THCD = (
        np.sqrt(harmonics_sum) / harmonics_subgroup.isel({frequency_dimension: 1})
    ) * 100

    if isinstance(THCD, xr.DataArray):
        THCD.name = ["THCD"]

    if to_pandas:
        THCD = THCD.to_pandas()

    return THCD


def interharmonics(harmonics, grid_freq, frequency_dimension="", to_pandas=True):
    """
    Calculates the interharmonics from the harmonics of current

    Parameters
    -----------
    harmonics: pandas Series, pandas DataFrame, xarray DataArray, or xarray Dataset
        Harmonic amplitude indexed by the harmonic frequency

    grid_freq: int
        Value indicating if the power supply is 50 or 60 Hz. Options = 50 or 60

    frequency_dimension: string (optional)
        Name of the xarray dimension corresponding to frequency. If not supplied,
        defaults to the first dimension. Does not affect pandas input.

    to_pandas: bool (Optional)
        Flag to save output to pandas instead of xarray. Default = True.

    Returns
    -------
    interharmonics: pandas DataFrame or xarray Dataset
        Interharmonics groups
    """
    if not isinstance(harmonics, (pd.Series, pd.DataFrame, xr.DataArray, xr.Dataset)):
        raise TypeError(
            "harmonics must be of type pd.Series, pd.DataFrame, "
            + f"xr.DataArray, or xr.Dataset. Got {type(harmonics)}"
        )

    if grid_freq not in [50, 60]:
        raise ValueError(f"grid_freq must be either 50 or 60. Got {grid_freq}")

    if not isinstance(to_pandas, bool):
        raise TypeError(f"to_pandas must be of type bool. Got: {type(to_pandas)}")

    # Convert input to xr.Dataset
<<<<<<< HEAD
    harmonics = convert_to_dataset(harmonics, 'harmonics')
=======
    harmonics = _convert_to_dataset(harmonics, "harmonics")
>>>>>>> f282687c

    if frequency_dimension != "" and frequency_dimension not in harmonics.coords:
        raise ValueError(
            "frequency_dimension was supplied but is not a dimension "
            + f"of harmonics. Got {frequency_dimension}"
        )

    if grid_freq == 60:
        hz = np.arange(0, 3060, 60)
    elif grid_freq == 50:
        hz = np.arange(0, 2550, 50)

    # Sort input data index
    if frequency_dimension == "":
        frequency_dimension = list(harmonics.dims)[0]
    harmonics = harmonics.sortby(frequency_dimension)

    # Loop through all variables in harmonics
    interharmonics = xr.Dataset()
    for var in harmonics.data_vars:
        dataarray = harmonics[var]
        subset = np.zeros(np.size(hz))

        for ihz in np.arange(0, len(hz)):
            n = hz[ihz]
            ind = dataarray.indexes[frequency_dimension].get_loc(n)

            if grid_freq == 60:
                data = dataarray.isel({frequency_dimension: slice(ind + 1, ind + 11)})
                subset[ihz] = (data**2).sum() ** 0.5
            else:
                data = dataarray.isel({frequency_dimension: slice(ind + 1, ind + 7)})
                subset[ihz] = (data**2).sum() ** 0.5

        interharmonics = interharmonics.assign({var: (["frequency"], subset)})
        interharmonics = interharmonics.assign_coords({"frequency": hz})

    if to_pandas:
        interharmonics = interharmonics.to_pandas()

    return interharmonics<|MERGE_RESOLUTION|>--- conflicted
+++ resolved
@@ -46,13 +46,9 @@
         raise TypeError(f"to_pandas must be of type bool. Got {type(to_pandas)}")
 
     # Convert input to xr.Dataset
-<<<<<<< HEAD
-    x = convert_to_dataset(x, 'data')
-=======
-    x = _convert_to_dataset(x, "data")
+    x = convert_to_dataset(x, "data")
 
     sample_spacing = 1.0 / freq
->>>>>>> f282687c
 
     # Loop through all variables in x
     harmonics = xr.Dataset()
@@ -124,21 +120,13 @@
         )
 
     # Convert input to xr.Dataset
-<<<<<<< HEAD
-    harmonics = convert_to_dataset(harmonics, 'harmonics')
-    
-    if frequency_dimension != '' and frequency_dimension not in harmonics.coords:
-        raise ValueError('frequency_dimension was supplied but is not a dimension '
-                         + f'of harmonics. Got {frequency_dimension}')
-=======
-    harmonics = _convert_to_dataset(harmonics, "harmonics")
+    harmonics = convert_to_dataset(harmonics, "harmonics")
 
     if frequency_dimension != "" and frequency_dimension not in harmonics.coords:
         raise ValueError(
             "frequency_dimension was supplied but is not a dimension "
             + f"of harmonics. Got {frequency_dimension}"
         )
->>>>>>> f282687c
 
     if grid_freq == 60:
         hz = np.arange(0, 3060, 60)
@@ -212,17 +200,13 @@
         )
 
     # Convert input to xr.Dataset
-<<<<<<< HEAD
-    harmonics_subgroup = convert_to_dataset(harmonics_subgroup, 'harmonics')
-=======
-    harmonics_subgroup = _convert_to_dataset(harmonics_subgroup, "harmonics")
+    harmonics_subgroup = convert_to_dataset(harmonics_subgroup, "harmonics")
 
     if frequency_dimension != "" and frequency_dimension not in harmonics.coords:
         raise ValueError(
             "frequency_dimension was supplied but is not a dimension "
             + f"of harmonics. Got {frequency_dimension}"
         )
->>>>>>> f282687c
 
     if frequency_dimension == "":
         frequency_dimension = list(harmonics_subgroup.dims)[0]
@@ -279,11 +263,7 @@
         raise TypeError(f"to_pandas must be of type bool. Got: {type(to_pandas)}")
 
     # Convert input to xr.Dataset
-<<<<<<< HEAD
-    harmonics = convert_to_dataset(harmonics, 'harmonics')
-=======
-    harmonics = _convert_to_dataset(harmonics, "harmonics")
->>>>>>> f282687c
+    harmonics = convert_to_dataset(harmonics, "harmonics")
 
     if frequency_dimension != "" and frequency_dimension not in harmonics.coords:
         raise ValueError(
