--- conflicted
+++ resolved
@@ -57,29 +57,9 @@
         hz = np.arange(0,2570,5)
 
 
-<<<<<<< HEAD
     harmonics = harmonics.reindex(hz, method='nearest')
     harmonics = harmonics/len(x)*2
 
-=======
-    harmonics_index = pd.Index(harmonics.index)
-    frequency_index_loc = [None]*np.size(hz)
-
-    index_0 = harmonics_index.get_loc(hz[0], method='nearest')
-    frequency_index_loc[0] = index_0
-    sorted_index_greater_than_hz0 = harmonics_index[index_0:]
-
-    i = 1
-    for val in hz[1:]:
-        frequency_index_loc[i] = sorted_index_greater_than_hz0.get_loc(val, method='nearest')
-        i += 1
-    frequency_index_loc[1:] = (np.array(frequency_index_loc[1:])+index_0).tolist()
-
-    harmonics = harmonics.iloc[frequency_index_loc]
-    harmonics.index = hz
-    harmonics = harmonics.loc[~harmonics.index.duplicated(keep='first')]
-    harmonics = harmonics/len(x)*2    
->>>>>>> 7b9f0987
     
     return harmonics
 
