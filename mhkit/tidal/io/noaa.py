--- conflicted
+++ resolved
@@ -6,29 +6,6 @@
 Currents API (https://api.tidesandcurrents.noaa.gov/api/prod/). It supports
 retrieving data in XML and JSON formats, converting it into a pandas DataFrame
 or xarray Dataset, and saving it as a JSON file for future use.
-
-<<<<<<< HEAD
-Features:
----------
-- Fetch NOAA current, tidal, and environmental data from the API.
-- Convert XML and JSON responses into structured pandas DataFrames.
-- Cache and retrieve previously requested data to optimize performance.
-- Save and load data from JSON files for offline access.
-
-Functions:
-----------
-request_noaa_data(station, parameter, start_date, end_date, options=None):
-    Fetches NOAA data from the API, converts it into a pandas DataFrame (or xarray Dataset),
-    and caches the result. Supports proxy settings and JSON file export.
-
-_xml_to_dataframe(response):
-    Converts NOAA response data from XML format into a pandas DataFrame and extracts metadata.
-
-read_noaa_json(filename, to_pandas=True):
-    Reads a previously saved JSON file containing NOAA data and returns a pandas DataFrame
-    (or xarray Dataset) with time-series data and metadata.
-=======
->>>>>>> f6f7301f
 """
 
 import os
@@ -349,24 +326,6 @@
 def _parse_dates(start_date: str, end_date: str) -> tuple[datetime.date, datetime.date]:
     """
     Parses start and end dates from strings to datetime.date objects.
-<<<<<<< HEAD
-
-    Parameters
-    ----------
-    start_date : str
-        Start date in yyyyMMdd format.
-    end_date : str
-        End date in yyyyMMdd format.
-
-    Returns
-    -------
-    tuple[datetime.date, datetime.date]
-        Parsed start and end dates.
-    """
-    begin = datetime.datetime.strptime(start_date, "%Y%m%d").date()
-    end = datetime.datetime.strptime(end_date, "%Y%m%d").date()
-    return begin, end
-=======
 
     Parameters
     ----------
@@ -453,82 +412,6 @@
         The URL to request data from.
     proxy : dict
         Proxy settings for the request.
->>>>>>> f6f7301f
-
-    Returns
-    -------
-    requests.Response
-        The HTTP response from the request.
-
-<<<<<<< HEAD
-def _create_date_ranges(
-    begin: datetime.date, end: datetime.date
-) -> list[datetime.date]:
-    """
-    Creates a list of date ranges between the start and end dates.
-
-    Parameters
-    ----------
-    begin : datetime.date
-        Start date.
-    end : datetime.date
-        End date.
-
-    Returns
-    -------
-    list[datetime.date]
-        List of date ranges.
-    """
-    delta = 30
-    interval = math.ceil(((end - begin).days) / delta)
-    date_list = [
-        begin + datetime.timedelta(days=i * delta) for i in range(interval + 1)
-    ]
-    date_list[-1] = end
-    return date_list
-
-
-def _build_data_url(
-    station: str, parameter: str, start_date: str, end_date: str
-) -> str:
-    """
-    Builds the data request URL for the NOAA API.
-
-    Parameters
-    ----------
-    station : str
-        NOAA current station number.
-    parameter : str
-        NOAA parameter to fetch.
-    start_date : str
-        Start date for data retrieval in yyyyMMdd format.
-    end_date : str
-        End date for data retrieval in yyyyMMdd format.
-
-    Returns
-    -------
-    str
-        The constructed data request URL.
-    """
-    api_query = (
-        f"begin_date={start_date}&end_date={end_date}&station={station}&product={parameter}"
-        "&units=metric&time_zone=gmt&application=web_services&format=xml"
-    )
-    if parameter == "water_level":
-        api_query += "&datum=MLLW"
-    return f"https://tidesandcurrents.noaa.gov/api/datagetter?{api_query}"
-
-
-def _make_request(data_url: str, proxy: dict) -> requests.Response:
-    """
-    Makes an HTTP request to the specified data URL using optional proxy settings.
-
-    Parameters
-    ----------
-    data_url : str
-        The URL to request data from.
-    proxy : dict
-        Proxy settings for the request.
 
     Returns
     -------
@@ -540,13 +423,6 @@
     requests.exceptions.RequestException
         If an error occurs during the request.
     """
-=======
-    Raises
-    ------
-    requests.exceptions.RequestException
-        If an error occurs during the request.
-    """
->>>>>>> f6f7301f
     try:
         response = requests.get(url=data_url, proxies=proxy, timeout=60)
         response.raise_for_status()
