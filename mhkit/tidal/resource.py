"""
<<<<<<< HEAD
=======
resource.py

>>>>>>> f6f7301f
This module provides utility functions for analyzing river and tidal
flow directions and velocities. It includes tools for determining
principal flow directions, classifying ebb and flood cycles, and
computing probability distributions of flow velocities.

<<<<<<< HEAD
Features:
---------
- Computes joint probability histograms of flow directions and velocities.
- Determines principal flow directions using histogram-based analysis.
- Classifies ebb and flood conditions based on directional data.
- Normalizes flow angles for consistent analysis.

Functions:
----------
- `_histogram(directions, velocities, width_dir, width_vel)`:
  Computes a joint probability histogram of flow directions and velocities.

- `_normalize_angle(degree)`:
  Normalizes an angle to the range [0, 360] degrees.

- `principal_flow_directions(directions, width_dir)`:
  Determines principal flow directions for ebb and flood cycles
  using a histogram-based approach.

- `_flood_or_ebb(d, flood, ebb)`:
  Identifies whether a given set of flow directions corresponds to
  ebb or flood conditions.
=======
>>>>>>> f6f7301f
"""

import math
import numpy as np
<<<<<<< HEAD
from mhkit.river.resource import exceedance_probability, froude_number
=======
from mhkit.river.resource import exceedance_probability, Froude_number
>>>>>>> f6f7301f
from mhkit.utils import convert_to_dataarray

__all__ = [
    "exceedance_probability",
<<<<<<< HEAD
    "froude_number",
=======
    "Froude_number",
>>>>>>> f6f7301f
    "principal_flow_directions",
    "_histogram",
    "_flood_or_ebb",
]
<<<<<<< HEAD


=======


>>>>>>> f6f7301f
def _histogram(
    directions: np.ndarray, velocities: np.ndarray, width_dir: float, width_vel: float
) -> tuple[np.ndarray, list, list]:
    """
    Wrapper around numpy histogram 2D. Used to find joint probability
    between directions and velocities. Returns joint probability H as [%].

    Parameters
    ----------
    directions: array-like
        Directions in degrees with 0 degrees specified as true north
    velocities: array-like
        Velocities in m/s
    width_dir: float
        Width of directional bins for histogram in degrees
    width_vel: float
        Width of velocity bins for histogram in m/s
    Returns
    -------
    H: matrix
        Joint probability as [%]
    dir_edges: list
        List of directional bin edges
    vel_edges: list
        List of velocity bin edges
    """

    # Number of directional bins
    n_dir = math.ceil(360 / width_dir)
    # Max bin (round up to nearest integer)
    velocity_max = math.ceil(velocities.max())
    # Number of velocity bins
    n_vel = math.ceil(velocity_max / width_vel)
    # 2D Histogram of current speed and direction
    joint_probability, dir_edges, vel_edges = np.histogram2d(
        directions,
        velocities,
        bins=(n_dir, n_vel),
        range=[[0, 360], [0, velocity_max]],
        density=True,
    )
    # density = true therefore bin value * bin area summed =1
    bin_area = width_dir * width_vel
    # Convert joint_probability values to percent [%]
    joint_probability = joint_probability * bin_area * 100
    return joint_probability, dir_edges, vel_edges


def _normalize_angle(degree: float) -> float:
    """
    Normalizes degrees to be between 0 and 360

    Parameters
    ----------
    degree: int or float

    Returns
    -------
    new_degree: float
        Normalized between 0 and 360 degrees
    """
    # Set new degree as remainder
    new_degree = degree % 360
    # Ensure positive
    new_degree = (new_degree + 360) % 360
    return new_degree


def principal_flow_directions(
    directions: np.ndarray, width_dir: float
) -> tuple[float, float]:
    """
    Calculates principal flow directions for ebb and flood cycles

    The weighted average (over the working velocity range of the TEC)
    should be considered to be the principal direction of the current,
    and should be used for both the ebb and flood cycles to determine
    the TEC optimum orientation.

    Parameters
    ----------
    directions: numpy ndarray, pandas DataFrame, pandas Series, xarray DataArray, or xarray Dataset
        Flow direction in degrees CW from North, from 0 to 360
    width_dir: float
        Width of directional bins for histogram in degrees

    Returns
    -------
    principal directions: tuple(float,float)
        Principal directions 1 and 2 in degrees

    Notes
    -----
    One must determine which principal direction is flood and which is
    ebb based on knowledge of the measurement site.
    """
    # pylint: disable=too-many-locals

    directions = convert_to_dataarray(directions)
    if any(directions < 0) or any(directions > 360):
        violating_values = [d for d in directions if d < 0 or d > 360]
        raise ValueError(
            f"directions must be between 0 and 360 degrees. Values out of range: {violating_values}"
        )

    # Number of directional bins
    n_dir = int(360 / width_dir)
    # Compute directional histogram
    histogram1, _ = np.histogram(directions, bins=n_dir, range=[0, 360], density=True)
    # Convert to percent
    histogram1 = histogram1 * 100  # [%]
    # Determine if there are an even or odd number of bins
    odd = bool(n_dir % 2)
    # Shift by 180 degrees and sum
    if odd:
        # Then split middle bin counts to left and right
        histogram_0_to_180 = histogram1[0 : n_dir // 2]
        histogram_180_to_360 = histogram1[n_dir // 2 + 1 :]
        histogram_0_to_180[-1] += histogram1[n_dir // 2] / 2
        histogram_180_to_360[0] += histogram1[n_dir // 2] / 2
        # Add the two
        histogram_180 = histogram_0_to_180 + histogram_180_to_360
    else:
        histogram_180 = histogram1[0 : n_dir // 2] + histogram1[n_dir // 2 : n_dir + 1]

    # Find the maximum value
    max_degree_stacked = histogram_180.argmax()
    # Shift by 90 to find angles normal to principal direction
    flood_ebb_normal_degree1 = _normalize_angle(max_degree_stacked + 90.0)
    # Find the complimentary angle
    flood_ebb_normal_degree2 = _normalize_angle(flood_ebb_normal_degree1 + 180.0)
    # Reset values so that the Degree1 is the smaller angle, and Degree2 the large
    flood_ebb_normal_degree1 = min(flood_ebb_normal_degree1, flood_ebb_normal_degree2)
    flood_ebb_normal_degree2 = flood_ebb_normal_degree1 + 180.0
    # Slice directions on the 2 semi circles
    mask = (directions >= flood_ebb_normal_degree1) & (
        directions <= flood_ebb_normal_degree2
    )
    d1 = directions[mask]
    d2 = directions[~mask]
    # Shift second set of of directions to not break between 360 and 0
    d2 -= 180
    # Renormalize the points (gets rid of negatives)
    d2 = _normalize_angle(d2)
    # Number of bins for semi-circle
    n_dir = int(180 / width_dir)
    # Compute 1D histograms on both semi circles
    histogram_d1, dir1_edges = np.histogram(d1, bins=n_dir, density=True)
    histogram_d2, dir2_edges = np.histogram(d2, bins=n_dir, density=True)
    # Convert to percent
    histogram_d1 = histogram_d1 * 100  # [%]
    histogram_d2 = histogram_d2 * 100  # [%]
    # Principal Directions average of the 2 bins
    principal_direction1 = 0.5 * (
        dir1_edges[histogram_d1.argmax()] + dir1_edges[histogram_d1.argmax() + 1]
    )
    principal_direction2 = (
        0.5
        * (dir2_edges[histogram_d2.argmax()] + dir2_edges[histogram_d2.argmax() + 1])
        + 180.0
    )

    return principal_direction1, principal_direction2


def _flood_or_ebb(d: np.ndarray, flood: float, ebb: float) -> np.ndarray:
    """
    Returns a mask which is True for directions on the ebb side of the
    midpoints between the flood and ebb directions on the unit circle
    and False for directions on the Flood side.

    Parameters
    ----------
    d: array-like
        Directions to considered of length N
    flood: float or int
        Principal component of flow in the flood direction in degrees
    ebb: float or int
        Principal component of flow in the ebb direction in degrees

    Returns
    -------
    is_ebb: boolean array
        array of length N which is True for directions on the ebb side
        of the midpoints between flood and ebb on the unit circle and
        false otherwise.
    """
    max_angle = max(ebb, flood)
    min_angle = min(ebb, flood)

    lower_split = (min_angle + (360 - max_angle + min_angle) / 2) % 360
    upper_split = lower_split + 180

    if lower_split <= ebb < upper_split:
        is_ebb = ((d < upper_split) & (d >= lower_split)).values
    else:
        is_ebb = ~((d < upper_split) & (d >= lower_split)).values

    return is_ebb<|MERGE_RESOLUTION|>--- conflicted
+++ resolved
@@ -1,68 +1,25 @@
 """
-<<<<<<< HEAD
-=======
-resource.py
-
->>>>>>> f6f7301f
 This module provides utility functions for analyzing river and tidal
 flow directions and velocities. It includes tools for determining
 principal flow directions, classifying ebb and flood cycles, and
 computing probability distributions of flow velocities.
 
-<<<<<<< HEAD
-Features:
----------
-- Computes joint probability histograms of flow directions and velocities.
-- Determines principal flow directions using histogram-based analysis.
-- Classifies ebb and flood conditions based on directional data.
-- Normalizes flow angles for consistent analysis.
-
-Functions:
-----------
-- `_histogram(directions, velocities, width_dir, width_vel)`:
-  Computes a joint probability histogram of flow directions and velocities.
-
-- `_normalize_angle(degree)`:
-  Normalizes an angle to the range [0, 360] degrees.
-
-- `principal_flow_directions(directions, width_dir)`:
-  Determines principal flow directions for ebb and flood cycles
-  using a histogram-based approach.
-
-- `_flood_or_ebb(d, flood, ebb)`:
-  Identifies whether a given set of flow directions corresponds to
-  ebb or flood conditions.
-=======
->>>>>>> f6f7301f
 """
 
 import math
 import numpy as np
-<<<<<<< HEAD
-from mhkit.river.resource import exceedance_probability, froude_number
-=======
 from mhkit.river.resource import exceedance_probability, Froude_number
->>>>>>> f6f7301f
 from mhkit.utils import convert_to_dataarray
 
 __all__ = [
     "exceedance_probability",
-<<<<<<< HEAD
-    "froude_number",
-=======
     "Froude_number",
->>>>>>> f6f7301f
     "principal_flow_directions",
     "_histogram",
     "_flood_or_ebb",
 ]
-<<<<<<< HEAD
-
-
-=======
-
-
->>>>>>> f6f7301f
+
+
 def _histogram(
     directions: np.ndarray, velocities: np.ndarray, width_dir: float, width_vel: float
 ) -> tuple[np.ndarray, list, list]:
