--- conflicted
+++ resolved
@@ -21,15 +21,9 @@
     Returns
     -------
     ax: axes
-<<<<<<< HEAD
     """
 
     if ax == None:
-=======
-    """   
-    
-    if ax==None:
->>>>>>> ae2e8bdb
         # Initialize polar plot
         fig = plt.figure(figsize=(12, 8))
         ax = plt.axes(polar=True)
@@ -94,20 +88,12 @@
         Direction in degrees added to theta ticks
     """
 
-<<<<<<< HEAD
     if not isinstance(velocities, (np.ndarray, pd.Series)):
-=======
-    if not isinstance(velocities,(np.ndarray, pd.Series)):
->>>>>>> ae2e8bdb
         raise TypeError('velocities must be of type np.ndarry or pd.Series')
     if isinstance(velocities, np.ndarray):
         velocities = pd.Series(velocities)
 
-<<<<<<< HEAD
     if not isinstance(directions, (np.ndarray, pd.Series)):
-=======
-    if not isinstance(directions,(np.ndarray, pd.Series)):
->>>>>>> ae2e8bdb
         raise TypeError('directions must be of type np.ndarry or pd.Series')
     if isinstance(directions, np.ndarray):
         directions = pd.Series(directions)
@@ -118,11 +104,6 @@
         raise ValueError('All velocities must be positive')
     if all(np.nan_to_num(directions.values) < 0) and all(np.nan_to_num(directions.values) > 360):
         raise ValueError('directions must be between 0 and 360 degrees')
-<<<<<<< HEAD
-
-=======
-    
->>>>>>> ae2e8bdb
     if not isinstance(flood, (int, float, type(None))):
         raise TypeError('flood must be of type int or float')
     if not isinstance(ebb, (int, float, type(None))):
@@ -136,7 +117,6 @@
 
 
 def plot_rose(
-<<<<<<< HEAD
     directions,
     velocities,
     width_dir,
@@ -144,15 +124,6 @@
     ax=None,
     metadata=None,
     flood=None,
-=======
-    directions, 
-    velocities, 
-    width_dir, 
-    width_vel, 
-    ax=None, 
-    metadata=None, 
-    flood=None, 
->>>>>>> ae2e8bdb
     ebb=None
 ):
     """
@@ -193,13 +164,8 @@
     if width_dir < 0:
         raise ValueError('width_dir must be greater than 0')
     if width_vel < 0:
-<<<<<<< HEAD
         raise ValueError('width_vel must be greater than 0')
 
-=======
-        raise ValueError('width_vel must be greater than 0') 
-    
->>>>>>> ae2e8bdb
     # Calculate the 2D histogram
     H, dir_edges, vel_edges = _histogram(
         directions, velocities, width_dir, width_vel)
@@ -220,11 +186,7 @@
     r_offset = np.zeros(dir_bins)
     for vel_bin in range(vel_bins):
         # Plot fist set of bars in all directions
-<<<<<<< HEAD
         ax.bar(thetas, H[:, vel_bin], width=(2*np.pi/dir_bins),
-=======
-        ax.bar(thetas, H[:,vel_bin], width=(2*np.pi/dir_bins), 
->>>>>>> ae2e8bdb
                bottom=r_offset, color=colors[vel_bin], label=labels[vel_bin])
         # Increase the radius offset in all directions
         r_offset = r_offset + H[:, vel_bin]
@@ -241,21 +203,13 @@
 
 
 def plot_joint_probability_distribution(
-<<<<<<< HEAD
     directions,
     velocities,
     width_dir,
     width_vel,
     ax=None,
-=======
-    directions, 
-    velocities, 
-    width_dir, 
-    width_vel, 
-    ax=None, 
->>>>>>> ae2e8bdb
     metadata=None,
-    flood=None, 
+    flood=None,
     ebb=None
 ):
     """
@@ -296,13 +250,8 @@
     if width_dir < 0:
         raise ValueError('width_dir must be greater than 0')
     if width_vel < 0:
-<<<<<<< HEAD
         raise ValueError('width_vel must be greater than 0')
 
-=======
-        raise ValueError('width_vel must be greater than 0') 
-    
->>>>>>> ae2e8bdb
     # Calculate the 2D histogram
     H, dir_edges, vel_edges = _histogram(
         directions, velocities, width_dir, width_vel)
@@ -321,7 +270,6 @@
     vel_bins[-1] = vel_edges[-1]
     # Interpolate the bins back to specific data points
     z = _interpn((dir_bins, vel_bins),
-<<<<<<< HEAD
                  H, np.vstack([directions, velocities]).T, method="splinef2d",
                  bounds_error=False)
     # Plot the most probable data last
@@ -330,15 +278,6 @@
     theta, r, z = directions.values[idx] * \
         np.pi/180, velocities.values[idx], z[idx]
     # Create scatter plot colored by probability density
-=======
-                  H , np.vstack([directions,velocities]).T, method = "splinef2d",
-                  bounds_error = False )
-    # Plot the most probable data last 
-    idx = z.argsort()
-    # Convert to radians and order points by probability
-    theta,r,z = directions.values[idx]*np.pi/180, velocities.values[idx], z[idx]
-    # Create scatter plot colored by probability density    
->>>>>>> ae2e8bdb
     sx = ax.scatter(theta, r, c=z, s=5, edgecolor=None)
     # Create colorbar
     plt.colorbar(sx, ax=ax, label='Joint Probability [%]')
@@ -346,11 +285,7 @@
     # Get the r-ticks (polar y-ticks)
     yticks = ax.get_yticks()
     # Set y-ticks labels
-<<<<<<< HEAD
     ax.set_yticks(yticks)  # to avoid matplotlib warning
-=======
-    ax.set_yticks(yticks) # to avoid matplotlib warning
->>>>>>> ae2e8bdb
     ax.set_yticklabels([f'{y:.1f} $m/s$' for y in yticks])
 
     return ax
@@ -358,19 +293,11 @@
 
 def plot_current_timeseries(
     directions,
-<<<<<<< HEAD
     velocities,
     principal_direction,
     label=None,
     ax=None
 ):
-=======
-    velocities, 
-    principal_direction,
-    label=None, 
-    ax=None
-    ):
->>>>>>> ae2e8bdb
     """
     Returns a plot of velocity from an array of direction and speed
     data in the direction of the supplied principal_direction.
@@ -396,7 +323,6 @@
     """
 
     _check_inputs(directions, velocities, flood=None, ebb=None)
-<<<<<<< HEAD
 
     if not isinstance(principal_direction, (int, float)):
         raise TypeError('principal_direction must be of type int or float')
@@ -404,14 +330,6 @@
         raise ValueError(
             'principal_direction must be between 0 and 360 degrees')
 
-=======
-    
-    if not isinstance(principal_direction, (int, float)):
-        raise TypeError('principal_direction must be of type int or float') 
-    if (principal_direction < 0) and (principal_direction > 360):
-        raise ValueError('principal_direction must be between 0 and 360 degrees')
-    
->>>>>>> ae2e8bdb
     # Rotate coordinate system by supplied principal_direction
     principal_directions = directions - principal_direction
     # Calculate the velocity
@@ -429,11 +347,7 @@
     ebb,
     bin_size=0.1,
     ax=None
-<<<<<<< HEAD
 ):
-=======
-    ):
->>>>>>> ae2e8bdb
     """    
     Discretizes the tidal series speed by bin size and returns a plot
     of the probability for each bin in the flood or ebb tidal phase.
@@ -461,15 +375,9 @@
 
     _check_inputs(directions, velocities, flood, ebb)
     if bin_size < 0:
-<<<<<<< HEAD
         raise ValueError('bin_size must be greater than 0')
 
     if ax == None:
-=======
-        raise ValueError('bin_size must be greater than 0')     
-        
-    if ax==None:
->>>>>>> ae2e8bdb
         fig, ax = plt.subplots(figsize=(12, 8))
 
     isEbb = _flood_or_ebb(directions, flood, ebb)
@@ -513,11 +421,7 @@
     ebb,
     bin_size=0.1,
     ax=None
-<<<<<<< HEAD
 ):
-=======
-    ):
->>>>>>> ae2e8bdb
     """
     Returns a stacked area plot of the exceedance probability for the 
     flood and ebb tidal phases.
@@ -545,15 +449,9 @@
 
     _check_inputs(directions, velocities, flood, ebb)
     if bin_size < 0:
-<<<<<<< HEAD
         raise ValueError('bin_size must be greater than 0')
 
     if ax == None:
-=======
-        raise ValueError('bin_size must be greater than 0')     
-    
-    if ax==None:
->>>>>>> ae2e8bdb
         fig, ax = plt.subplots(figsize=(12, 8))
 
     isEbb = _flood_or_ebb(directions, flood, ebb)
