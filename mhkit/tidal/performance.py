"""
performance.py

This module provides functions for analyzing the performance of tidal energy
devices using Acoustic Doppler Current Profiler (ADCP) data. It includes
methods for calculating power curves, efficiency, velocity profiles, and
other metrics relevant to marine energy devices.

<<<<<<< HEAD
Features:
---------
- Computes **power curves** and performance statistics for marine energy devices.
- Evaluates **device efficiency** based on IEC/TS 62600-200 standards.
- Analyzes **velocity profiles** using time-averaging and statistical functions.
- Supports **circular and rectangular turbine profiles** for swept area calculations.
- Processes **ADCP data** to derive meaningful hydrodynamic insights.

Functions:
----------
- `_slice_circular_capture_area`: Slices a circular capture area based on ADCP depth bins.
- `_slice_rectangular_capture_area`: Slices a rectangular capture area based on ADCP depth bins.
- `power_curve`: Computes power curve and power statistics for a marine energy device.
- `_average_velocity_bins`: Averages velocity profiles into velocity bins.
- `_apply_function`: Applies statistical functions (mean, RMS, std) to velocity data.
- `velocity_profiles`: Computes velocity profiles for different statistical measures.
- `device_efficiency`: Computes the efficiency (power coefficient) of a tidal energy device.
- `_calculate_density`: Computes averaged water density for a given time period.

Usage:
------
This module is intended for use with ADCP data to evaluate the performance
of marine energy devices based on IEC/TS 62600-200 standards. It is useful for
hydrodynamic modeling, resource assessment, and marine energy system optimization.
=======
>>>>>>> f6f7301f
"""

from typing import Union, Optional
import pandas as pd
import numpy as np
import xarray as xr
from mhkit.utils import convert_to_dataarray
from mhkit import dolfyn
from mhkit.river.performance import (
    circular,
    ducted,
    rectangular,
    multiple_circular,
    tip_speed_ratio,
    power_coefficient,
)

__all__ = [
    "circular",
    "ducted",
    "rectangular",
    "multiple_circular",
    "tip_speed_ratio",
    "power_coefficient",
]


def _slice_circular_capture_area(
    diameter: float, hub_height: float, doppler_cell_size: float
) -> xr.DataArray:
    """
    Slices a circle (capture area) based on ADCP depth bins mapped
    across the face of the capture area.

    Parameters
    -------------
    diameter: numeric
        Diameter of the capture area.

    hub_height: numeric
        Turbine hub height altitude above the seabed. Assumes ADCP
        depth bins are referenced to the seafloor.

    doppler_cell_size: numeric
        ADCP depth bin size.

    Returns
    ---------
    capture_area_slice: xarray.DataArray
        Capture area sliced into horizontal slices of height
        `doppler_cell_size`, centered on `hub height`.
    """

    def area_of_circle_segment(radius, angle):
        return np.pi * radius**2 * (angle / 360) - 0.5 * radius**2 * np.sin(
            (np.pi * angle) / 180
        )

    def point_on_circle(y, r):
        return np.sqrt(r**2 - y**2)

    # Need to chop up capture area into slices based on bin size
    # For a circle:
    area_edge = np.arange(
        hub_height - diameter / 2,
        hub_height + diameter / 2 + doppler_cell_size,
        doppler_cell_size,
    )
    area_rng = area_edge[:-1] + doppler_cell_size / 2  # Center of each slice

    # y runs from the bottom edge of the lower centerline slice to
    # the top edge of the lowest slice
    y = abs(area_edge - np.mean(area_edge))
    y[np.where(abs(y) > (diameter / 2))] = diameter / 2

    # Even vs odd number of slices
    if y.size % 2:
        odd = 1
    else:
        odd = 0
        y = y[: len(y) // 2]
        y = np.append(y, 0)

    x = point_on_circle(y, diameter / 2)
    radii = np.rad2deg(np.arctan(x / y) * 2)
    # Segments go from outside of circle towards middle
    area_segments = area_of_circle_segment(diameter / 2, radii)
    # Subtract segments to get area of slices
    area_segments_slc = area_segments[1:] - area_segments[:-1]

    if not odd:
        # Make middle slice half whole
        area_segments_slc[-1] = area_segments_slc[-1] * 2
        # Copy-flip the other slices to get the whole circle
        area_segments_slc = np.append(
            area_segments_slc, np.flip(area_segments_slc[:-1])
        )
    else:
        area_segments_slc = abs(area_segments_slc)

    return xr.DataArray(area_segments_slc, coords={"range": area_rng})


def _slice_rectangular_capture_area(
    height: float, width: float, hub_height: float, doppler_cell_size: float
) -> xr.DataArray:
    """
    Slices a rectangular (capture area) based on ADCP depth bins mapped
    across the face of the capture area.

    Parameters
    -------------
    height: numeric
        Height of the capture area.

    width: numeric
        Width of the capture area.

    hub_height: numeric
        Turbine hub height altitude above the seabed. Assumes ADCP depth
        bins are referenced to the seafloor.

    doppler_cell_size: numeric
        ADCP depth bin size.

    Returns
    ---------
    capture_area_slice: xarray.DataArray
        Capture area sliced into horizontal slices of height
        `doppler_cell_size`, centered on `hub height`.
    """

    # Need to chop up capture area into slices based on bin size
    # For a rectangle it's pretty simple
    cs = doppler_cell_size
    r_min = hub_height - height / 2
    r_max = hub_height + height / 2
    area_edge = np.arange(r_min, r_max + cs, cs)
    area_rng = area_edge[:-1] + cs / 2  # Center of each slice

    area_slice = np.ones(len(area_rng)) * width * cs

    return xr.DataArray(area_slice, coords={"range": area_rng})


def power_curve(
    power: Union[np.ndarray, pd.DataFrame, pd.Series, xr.DataArray, xr.Dataset],
    velocity: Union[np.ndarray, pd.DataFrame, pd.Series, xr.DataArray, xr.Dataset],
    hub_height: float,
    doppler_cell_size: float,
    sampling_frequency: float,
    window_avg_time: int = 600,
    turbine_profile: str = "circular",
    diameter: Optional[float] = None,
    height: Optional[float] = None,
    width: Optional[float] = None,
    to_pandas: bool = True,
) -> Union[pd.DataFrame, xr.Dataset]:
    """
    Calculates power curve and power statistics for a marine energy
    device based on IEC TS 62600-200 section 9.3.

    Parameters
    -------------
    power: numpy ndarray, pandas DataFrame, pandas Series, xarray DataArray, or xarray Dataset
        Device power output timeseries.
    velocity: numpy ndarray, pandas DataFrame, pandas Series, xarray DataArray, or xarray Dataset
        1D or 2D streamwise sea water velocity or sea water speed.
    hub_height: numeric
        Turbine hub height altitude above the seabed. Assumes ADCP
        depth bins are referenced to the seafloor.
    doppler_cell_size: numeric
        ADCP depth bin size.
    sampling_frequency: numeric
        ADCP sampling frequency in Hz.
    window_avg_time: int, optional
        Time averaging window in seconds. Defaults to 600.
    turbine_profile: 'circular' or 'rectangular', optional
        Shape of swept area of the turbine. Defaults to 'circular'.
    diameter: numeric, optional
        Required for turbine_profile='circular'. Defaults to None.
    height: numeric, optional
        Required for turbine_profile='rectangular'. Defaults to None.
    width: numeric, optional
        Required for turbine_profile='rectangular'. Defaults to None.
    to_pandas: bool, optional
        Flag to output pandas instead of xarray. Default = True.

    Returns
    ---------
    device_power_curve: pandas DataFrame or xarray Dataset
        Power-weighted velocity, mean power, power std dev, max and
        min power vs hub-height velocity.
    """
    # pylint: disable=too-many-arguments, too-many-positional-arguments, too-many-locals
    # Velocity should be a 2D xarray or pandas array and have dims (range, time)
    # Power should have a timestamp coordinate/index
    power = convert_to_dataarray(power)
    velocity = convert_to_dataarray(velocity)
    if len(velocity.shape) != 2:
        raise ValueError(
            "Velocity should be 2 dimensional and have \
                         dimensions of 'time' (temporal) and 'range' (spatial)."
        )

    if not isinstance(to_pandas, bool):
        raise TypeError(f"to_pandas must be of type bool. Got: {type(to_pandas)}")

    # Numeric positive checks
    numeric_params = [
        hub_height,
        doppler_cell_size,
        sampling_frequency,
        window_avg_time,
    ]
    numeric_param_names = [
        "hub_height",
        "doppler_cell_size",
        "sampling_frequency",
        "window_avg_time",
    ]
    for param, name in zip(numeric_params, numeric_param_names):
        if not isinstance(param, (int, float)):
            raise TypeError(f"{name} must be numeric.")
        if param <= 0:
            raise ValueError(f"{name} must be positive.")

    # Turbine profile related checks
    if turbine_profile not in ["circular", "rectangular"]:
        raise ValueError(
            "`turbine_profile` must be one of 'circular' or 'rectangular'."
        )
    if turbine_profile == "circular":
        if not isinstance(diameter, (int, float)) or diameter <= 0:
            raise ValueError(
                "`diameter` must be specified as a positive integer or float."
            )
        # If the checks pass, calculate area_slice
        area_slice = _slice_circular_capture_area(
            diameter, hub_height, doppler_cell_size
        )
    else:  # Rectangular profile
        if height is None or width is None:
            raise TypeError(
                "`height` and `width` cannot be None for input `turbine_profile` = 'rectangular'."
            )
        if not all(
            isinstance(val, (int, float)) and val > 0 for val in [height, width]
        ):
            raise ValueError("`height` and `width` must be positive numbers.")
        # If the checks pass, calculate area_slice
        area_slice = _slice_rectangular_capture_area(
            height, width, hub_height, doppler_cell_size
        )

    # Streamwise data
    velocity_absolute = abs(velocity)
    time = velocity_absolute["time"].values
    # Interpolate power to velocity timestamps
    power_interpolated = power.interp(time=velocity_absolute["time"], method="linear")

    # Power weighted velocity in capture area
    # Interpolate velocity_absolute range to capture area slices, then cube and multiply by area
    velocity_hat = (
        velocity_absolute.interp(range=area_slice["range"], method="linear") ** 3
        * area_slice
    )
    # Average the velocity across the capture area and divide out area
    velocity_hat = (velocity_hat.sum("range") / area_slice.sum()) ** (-1 / 3)

    # Time-average velocity at hub-height
    bnr = dolfyn.VelBinner(
        n_bin=window_avg_time * sampling_frequency, fs=sampling_frequency
    )
    # Hub-height velocity mean
    mean_hub_vel = xr.DataArray(
        bnr.mean(velocity_absolute.sel(range=hub_height, method="nearest").values),
        coords={"time": bnr.mean(time)},
    )

    # Power-weighted hub-height velocity mean
    velocity_hat_bar = xr.DataArray(
        (bnr.mean(velocity_hat.values**3)) ** (-1 / 3), coords={"time": bnr.mean(time)}
    )

    # Average power
    power_bar = xr.DataArray(
        bnr.mean(power_interpolated.values), coords={"time": bnr.mean(time)}
    )

    # Then reorganize into 0.1 m velocity bins and average
    velocity_bins = np.arange(0, np.nanmax(mean_hub_vel) + 0.1, 0.1)
    velocity_hub_vel = mean_hub_vel.assign_coords({"time": mean_hub_vel}).rename(
        {"time": "speed"}
    )
    velocity_hub_mean = velocity_hub_vel.groupby_bins("speed", velocity_bins).mean()
    velocity_hat_vel = velocity_hat_bar.assign_coords({"time": mean_hub_vel}).rename(
        {"time": "speed"}
    )
    velocity_hat_mean = velocity_hat_vel.groupby_bins("speed", velocity_bins).mean()

    power_bar_vel = power_bar.assign_coords({"time": mean_hub_vel}).rename(
        {"time": "speed"}
    )
    power_bar_mean = power_bar_vel.groupby_bins("speed", velocity_bins).mean()
    power_bar_std = power_bar_vel.groupby_bins("speed", velocity_bins).std()
    power_bar_max = power_bar_vel.groupby_bins("speed", velocity_bins).max()
    power_bar_min = power_bar_vel.groupby_bins("speed", velocity_bins).min()

    device_power_curve = xr.Dataset(
        {
            "U_avg": velocity_hub_mean,
            "U_avg_power_weighted": velocity_hat_mean,
            "P_avg": power_bar_mean,
            "P_std": power_bar_std,
            "P_max": power_bar_max,
            "P_min": power_bar_min,
        }
    )
    device_power_curve = device_power_curve.rename({"speed_bins": "U_bins"})

    if to_pandas:
        device_power_curve = device_power_curve.to_pandas()

    return device_power_curve


def _average_velocity_bins(
    velocity_data: xr.DataArray, velocity_hub: xr.DataArray, bin_size: float
) -> xr.DataArray:
    """
    Groups time-ensembles into velocity bins based on hub-height
    velocity and averages them.

    Parameters
    -------------
    velocity_data: xarray.DataArray
        Input variable to group by velocity.
    velocity_hub: xarray.DataArray
        Sea water velocity at hub height.
    bin_size: numeric
        Velocity averaging window size in m/s.

    Returns
    ---------
    velocity_binned: xarray.DataArray
        Data grouped into velocity bins.
    """

    # Reorganize into velocity bins and average
    velocity_bins = np.arange(0, np.nanmax(velocity_hub) + bin_size, bin_size)

    # Group time-ensembles into velocity bins based on hub-height velocity and average
    velocity_binned = velocity_data.assign_coords({"time": velocity_hub}).rename(
        {"time": "speed"}
    )
    velocity_binned = velocity_binned.groupby_bins("speed", velocity_bins).mean()

    return velocity_binned


def _apply_function(
    function: str, bnr: dolfyn.VelBinner, velocity: xr.DataArray
) -> xr.DataArray:
    """
    Applies a specified function ('mean', 'rms', or 'std') to the input
    data array velocity, grouped into bins as specified by the binning rules in bnr.

    Parameters
    -------------
    function: str
        The name of the function to apply. Must be one of 'mean',
        'rms', or 'std'.
    bnr: dolfyn.VelBinner or similar
        The binning rule object that determines how data in velocity is
        grouped into bins.
    velocity: xarray.DataArray
        The input data array to which the function is applied.

    Returns
    ---------
    xarray.DataArray
        The input data array velocity after the specified function has been
        applied, grouped into bins according to bnr.
    """

    if function == "mean":
        # Average data into 5-10 minute ensembles
        return xr.DataArray(
            bnr.mean(abs(velocity).values),
            coords={"range": velocity.range, "time": bnr.mean(velocity["time"].values)},
        )
    if function == "rms":
        # Reshape tidal velocity - returns (range, ensemble-time, ensemble elements)
        velocity_reshaped = bnr.reshape(abs(velocity).values)
        # Take root-mean-square
        velocity_rms = np.sqrt(np.nanmean(velocity_reshaped**2, axis=-1))
        return xr.DataArray(
            velocity_rms,
            coords={"range": velocity.range, "time": bnr.mean(velocity["time"].values)},
        )
    if function == "std":
        # Standard deviation
        return xr.DataArray(
            bnr.standard_deviation(velocity.values),
            coords={"range": velocity.range, "time": bnr.mean(velocity["time"].values)},
        )

    raise ValueError(
        f"Unknown function {function}. Should be one of 'mean', 'rms', or 'std'"
    )


def velocity_profiles(
    velocity: Union[np.ndarray, pd.DataFrame, pd.Series, xr.DataArray, xr.Dataset],
    hub_height: float,
    water_depth: float,
    sampling_frequency: float,
    window_avg_time: int = 600,
    function: str = "mean",
    to_pandas: bool = True,
) -> Union[pd.DataFrame, xr.DataArray]:
    """
    Calculates profiles of the mean, root-mean-square (RMS), or standard
    deviation(std) of velocity. The chosen metric, specified by `function`,
    is calculated for each `window_avg_time` and bin-averaged based on
    ensemble velocity, as per IEC TS 62600-200 sections 9.4 and 9.5.

    Parameters
    -------------
    velocity : numpy ndarray, pandas DataFrame, pandas Series, xarray DataArray, or xarray Dataset
        1D or 2D streamwise sea water velocity or sea water speed.
    hub_height : numeric
        Turbine hub height altitude above the seabed. Assumes ADCP depth bins
        are referenced to the seafloor.
    water_depth : numeric
        Water depth to seafloor, in same units as velocity `range` coordinate.
    sampling_frequency : numeric
        ADCP sampling frequency in Hz.
    window_avg_time : int, optional
        Time averaging window in seconds. Defaults to 600.
    func : string
        Function to apply. One of 'mean','rms', or 'std'
    to_pandas: bool, optional
        Flag to output pandas instead of xarray. Default = True.

    Returns
    ---------
    iec_profiles: pandas.DataFrame
        Average velocity profiles based on ensemble mean velocity.
    """
    # pylint: disable=too-many-arguments, too-many-positional-arguments, too-many-locals
    velocity = convert_to_dataarray(velocity, "velocity")
    if len(velocity.shape) != 2:
        raise ValueError(
            "Velocity should be 2 dimensional and have \
                         dimensions of 'time' (temporal) and 'range' (spatial)."
        )

    if function not in ["mean", "rms", "std"]:
        raise ValueError("`function` must be one of 'mean', 'rms', or 'std'.")
    if not isinstance(to_pandas, bool):
        raise TypeError(f"to_pandas must be of type bool. Got: {type(to_pandas)}")

    # Create binner
    bnr = dolfyn.VelBinner(
        n_bin=window_avg_time * sampling_frequency, fs=sampling_frequency
    )
    # Take velocity at hub height
    mean_hub_vel = bnr.mean(velocity.sel(range=hub_height, method="nearest").values)

    # Apply mean, root-mean-square, or standard deviation
    velocity_out = _apply_function(function, bnr, velocity)

    # Then reorganize into 0.5 m/s velocity bins and average
    profiles = _average_velocity_bins(velocity_out, mean_hub_vel, bin_size=0.5)

    # Extend top and bottom of profiles to the seafloor and sea surface
    # Clip off extra depth bins with nans
    rdx = profiles.isel(speed_bins=0).notnull().sum().values
    profiles = profiles.isel(range=slice(None, rdx + 1))
    # Set seafloor velocity to 0 m/s
    out_data = np.insert(profiles.data, 0, 0, axis=0)
    # Set max range to the user-provided water depth
    new_range = np.insert(profiles["range"].data[:-1], 0, 0)
    new_range = np.append(new_range, water_depth)
    # Create a profiles with new range
    iec_profiles = xr.DataArray(
        out_data, coords={"range": new_range, "speed_bins": profiles["speed_bins"]}
    )
    # Forward fill to surface
    iec_profiles = iec_profiles.ffill("range", limit=None)

    if to_pandas:
        iec_profiles = iec_profiles.to_pandas()

    return iec_profiles


def device_efficiency(
    power: Union[np.ndarray, pd.DataFrame, pd.Series, xr.DataArray, xr.Dataset],
    velocity: Union[np.ndarray, pd.DataFrame, pd.Series, xr.DataArray, xr.Dataset],
    water_density: Union[float, pd.Series, xr.DataArray],
    capture_area: float,
    hub_height: float,
    sampling_frequency: float,
    window_avg_time: int = 600,
    to_pandas: bool = True,
) -> Union[pd.Series, xr.DataArray]:
    """
    Calculates marine energy device efficiency based on IEC TS 62600-200 Section 9.7.

    Parameters
    -------------
    power : numpy ndarray, pandas DataFrame, pandas Series, xarray DataArray, or xarray Dataset
        Device power output timeseries in Watts.
    velocity : numpy ndarray, pandas DataFrame, pandas Series, xarray DataArray, or xarray Dataset
        1D or 2D streamwise sea water velocity or sea water speed in m/s.
    water_density : float, pandas.Series or xarray.DataArray
        Sea water density in kg/m^3.
    capture_area : numeric
        Swept area of marine energy device.
    hub_height : numeric
        Turbine hub height altitude above the seabed. Assumes ADCP depth bins
        are referenced to the seafloor.
    sampling_frequency : numeric
        ADCP sampling frequency in Hz.
    window_avg_time : int, optional
        Time averaging window in seconds. Defaults to 600.
    to_pandas: bool, optional
        Flag to output pandas instead of xarray. Default = True.

    Returns
    ---------
    device_eta : pandas.Series or xarray.DataArray
        Device efficiency (power coefficient) in percent.
    """
    # pylint: disable=too-many-arguments, too-many-positional-arguments, too-many-locals
    # Velocity should be a 2D xarray or pandas array and have dims (range, time)
    # Power should have a timestamp coordinate/index
    power = convert_to_dataarray(power, "power")
    velocity = convert_to_dataarray(velocity, "velocity")
    if len(velocity.shape) != 2:
        raise ValueError(
            "Velocity should be 2 dimensional and have \
                            dimensions of 'time' (temporal) and 'range' (spatial)."
        )
    if not isinstance(to_pandas, bool):
        raise TypeError(f"to_pandas must be of type bool. Got: {type(to_pandas)}")

    # Streamwise data
    velocity_absolute = abs(velocity)
    time = velocity_absolute["time"].values

    # Power: Interpolate to velocity timeseries
    power_interpolated = power.interp(time=velocity_absolute["time"], method="linear")

    # Create binner
    bnr = dolfyn.VelBinner(
        n_bin=window_avg_time * sampling_frequency, fs=sampling_frequency
    )
    # Hub-height velocity
    mean_hub_vel = xr.DataArray(
        bnr.mean(velocity_absolute.sel(range=hub_height, method="nearest").values),
        coords={"time": bnr.mean(time)},
    )
    vel_hub = _average_velocity_bins(mean_hub_vel, mean_hub_vel, bin_size=0.1)

    # Water density
    rho_vel = _calculate_density(water_density, bnr, mean_hub_vel, time)

    # Bin average power
    power_avg = xr.DataArray(
        bnr.mean(power_interpolated.values), coords={"time": bnr.mean(time)}
    )
    power_vel = _average_velocity_bins(power_avg, mean_hub_vel, bin_size=0.1)

    # Theoretical power resource
    power_resource = 1 / 2 * rho_vel * capture_area * vel_hub**3

    # Efficiency
    eta = power_vel / power_resource

    device_eta = xr.Dataset({"U_avg": vel_hub, "Efficiency": eta})
    device_eta = device_eta.rename({"speed_bins": "U_bins"})

    if to_pandas:
        device_eta = device_eta.to_pandas()

    return device_eta


def _calculate_density(
    water_density: Union[np.ndarray, float],
    bnr: dolfyn.VelBinner,
    mean_hub_vel: xr.DataArray,
    time: np.ndarray,
) -> Union[xr.DataArray, float]:
    """
    Calculates the averaged density for the given time period.

    This function first checks if the water_density is a scalar or an array.
    If it is an array, the function calculates the mean density over the time
    period using the binner object 'bnr', and then averages it over velocity bins.
    If it is a scalar, it directly returns the input density.

    Parameters
    -------------
    water_density : numpy.ndarray or float
        Sea water density values in kg/m^3. It can be a scalar or a 1D array.
    bnr : dolfyn.VelBinner object
        Object for binning data over specified time periods.
    mean_hub_vel : xarray.DataArray
        Mean velocity at the hub height.
    time : numpy.ndarray
        Time data array.

    Returns
    ---------
    xarray.DataArray or float
        The averaged water density over velocity bins if water_density is an array,
        or the input scalar water_density.
    """

    if np.size(water_density) > 1:
        rho_avg = xr.DataArray(
            bnr.mean(water_density.values), coords={"time": bnr.mean(time)}
        )
        return _average_velocity_bins(rho_avg, mean_hub_vel, bin_size=0.1)

    return water_density<|MERGE_RESOLUTION|>--- conflicted
+++ resolved
@@ -6,33 +6,6 @@
 methods for calculating power curves, efficiency, velocity profiles, and
 other metrics relevant to marine energy devices.
 
-<<<<<<< HEAD
-Features:
----------
-- Computes **power curves** and performance statistics for marine energy devices.
-- Evaluates **device efficiency** based on IEC/TS 62600-200 standards.
-- Analyzes **velocity profiles** using time-averaging and statistical functions.
-- Supports **circular and rectangular turbine profiles** for swept area calculations.
-- Processes **ADCP data** to derive meaningful hydrodynamic insights.
-
-Functions:
-----------
-- `_slice_circular_capture_area`: Slices a circular capture area based on ADCP depth bins.
-- `_slice_rectangular_capture_area`: Slices a rectangular capture area based on ADCP depth bins.
-- `power_curve`: Computes power curve and power statistics for a marine energy device.
-- `_average_velocity_bins`: Averages velocity profiles into velocity bins.
-- `_apply_function`: Applies statistical functions (mean, RMS, std) to velocity data.
-- `velocity_profiles`: Computes velocity profiles for different statistical measures.
-- `device_efficiency`: Computes the efficiency (power coefficient) of a tidal energy device.
-- `_calculate_density`: Computes averaged water density for a given time period.
-
-Usage:
-------
-This module is intended for use with ADCP data to evaluate the performance
-of marine energy devices based on IEC/TS 62600-200 standards. It is useful for
-hydrodynamic modeling, resource assessment, and marine energy system optimization.
-=======
->>>>>>> f6f7301f
 """
 
 from typing import Union, Optional
