"""
This file includes the main passive acoustics analysis functions. They
are designed to function on top of one another, starting from reading
in wav files from the io submodule.
"""

from typing import Union, Dict, Tuple, Optional
import warnings
import numpy as np
import xarray as xr
import warnings

from mhkit.dolfyn import VelBinner
from mhkit.dolfyn.time import epoch2dt64, dt642epoch


def _fmax_warning(
    fn: Union[int, float, np.ndarray], fmax: Union[int, float, np.ndarray]
) -> Union[int, float, np.ndarray]:
    """
    Checks that the maximum frequency limit isn't greater than the Nyquist frequency.

    Parameters
    ----------
    fn: int, float, or numpy.ndarray
        The Nyquist frequency in Hz.
    fmax: float
        The maximum frequency limit in Hz.

    Returns
    -------
    fmax: float
        The adjusted maximum frequency limit, ensuring it does not exceed the Nyquist frequency.
    """

    if not isinstance(fn, (int, float, np.ndarray)):
        raise TypeError("'fn' must be a numeric type (int or float).")
    if not isinstance(fmax, (int, float, np.ndarray)):
        raise TypeError("'fmax' must be a numeric type (int or float).")

    if fmax > fn:
        warnings.warn(
            "`fmax` = {fmax} is greater than the Nyquist frequency. Setting"
            "fmax = {fn}"
        )
        fmax = fn

    return fmax


def minimum_frequency(
    water_depth: Union[int, float, np.ndarray, list],
    c: Union[int, float] = 1500,
    c_seabed: Union[int, float] = 1700,
) -> Union[float, np.ndarray]:
    """
    Estimate the shallow water cutoff frequency based on the speed of
    sound in the water column and the speed of sound in the seabed
    material (generally ranges from 1450 - 1800 m/s)

    Parameters
    ----------
    water_depth: int, float or array-like
        Depth of the water column in meters.
    c: float, optional
        Speed of sound in the water column in meters per second. Default is 1500 m/s.
    c_seabed: float, optional
        Speed of sound in the seabed material in meters per second. Default is 1700 m/s.

    Returns
    -------
<<<<<<< HEAD
    f_min: float or numpy.ndarray
=======
    fmin: float
>>>>>>> d5600411
        The minimum cutoff frequency in Hz.

    Reference
    ---------
    Jennings 2011 - Computational Ocean Acoustics, 2nd ed.
    """
    # Convert water_depth to a NumPy array for vectorized operations
    water_depth = np.asarray(water_depth)

    # Validate water_depth
    if not np.issubdtype(water_depth.dtype, np.number):
        raise TypeError("'water_depth' must be a numeric type or array of numerics.")

    if not isinstance(c, (int, float)):
        raise TypeError("'c' must be a numeric type (int or float).")
    if not isinstance(c_seabed, (int, float)):
        raise TypeError("'c_seabed' must be a numeric type (int or float).")

    if np.any(water_depth <= 0):
        raise ValueError("All elements of 'water_depth' must be positive numbers.")
    if c <= 0:
        raise ValueError("'c' must be a positive number.")
    if c_seabed <= 0:
        raise ValueError("'c_seabed' must be a positive number.")
    if c_seabed <= c:
        raise ValueError("'c_seabed' must be greater than 'c'.")

    fmin = c / (4 * water_depth * np.sqrt(1 - (c / c_seabed) ** 2))

    return fmin


def sound_pressure_spectral_density(
    pressure: xr.DataArray, fs: Union[int, float], window: Union[int, float] = 1
) -> xr.DataArray:
    """
    Calculates the mean square sound pressure spectral density from audio
    samples split into FFTs with a specified window_size in seconds and
    at least a 50% overlap. The amplitude of the PSD is adjusted
    according to Parseval's theorem.

    Parameters
    ----------
    pressure: xarray.DataArray (time)
        Sound pressure in [Pa] or voltage [V]
    fs: int
        Data collection sampling rate [Hz]
    window: string (optional)
        Length of time in seconds to create FFTs. Default: 1 s.

    Returns
    -------
    spsd: xarray.DataArray (time, freq)
        Spectral density [Pa^2/Hz] indexed by time and frequency
    """
    if not isinstance(pressure, xr.DataArray):
        raise TypeError("'pressure' must be an xarray.DataArray.")
    if not isinstance(fs, (int, float)):
        raise TypeError("'fs' must be a numeric type (int or float).")
    if not isinstance(window, (int, float)):
        raise TypeError("'window' must be a numeric type (int or float).")

    # Ensure that 'pressure' has a 'time' coordinate
    if "time" not in pressure.dims:
        raise ValueError("'pressure' must be indexed by 'time' dimension.")

    # window length of each time series
    win = window * fs

    # Use dolfyn PSD
    binner = VelBinner(n_bin=win, fs=fs, n_fft=win)
    # Always 50% overlap if numbers reshape perfectly
    # Mean square sound pressure
    psd = binner.power_spectral_density(pressure, freq_units="Hz")
    samples = binner.reshape(pressure.values) - binner.mean(pressure.values)[:, None]
    # Power in time domain
    t_power = np.sum(samples**2, axis=1) / win
    # Power in frequency domain
    f_power = psd.sum("freq") * (fs / win)
    # Adjust the amplitude of PSD according to Parseval's theorem
    psd_adj = psd * t_power[:, None] / f_power

    out = xr.DataArray(
        psd_adj,
        coords={"time": psd_adj["time"], "freq": psd_adj["freq"]},
        attrs={
            "units": pressure.units + "^2/Hz",
            "long_name": "Mean Square Sound Pressure Spectral Density",
            "fs": fs,
            "window": str(window) + "s",
            "overlap": "50%",
            "nfft": win,
        },
    )

    return out


def apply_calibration(
    spsd: xr.DataArray,
    sensitivity_curve: xr.DataArray,
    fill_value: Union[float, int, np.ndarray],
) -> xr.DataArray:
    """
    Applies custom calibration to spectral density values.

    Parameters
    ----------
    spsd: xarray.DataArray (time, freq)
        Mean square sound pressure spectral density in V^2/Hz.
    sensitivity_curve: xarray.DataArray (freq)
        Calibrated sensitivity curve in units of dB rel 1 V^2/uPa^2.
        First column should be frequency, second column should be calibration values.
    fill_value: float or int
        Value with which to fill missing values from the calibration curve,
        in units of dB rel 1 V^2/uPa^2.

    Returns
    -------
    spsd_calibrated: xarray.DataArray (time, freq)
        Spectral density in Pa^2/Hz, indexed by time and frequency.
    """

    if not isinstance(spsd, xr.DataArray):
        raise TypeError("'spsd' must be an xarray.DataArray.")
    if not isinstance(sensitivity_curve, xr.DataArray):
        raise TypeError("'sensitivity_curve' must be an xarray.DataArray.")
    if not isinstance(fill_value, (int, float, np.ndarray)):
        raise TypeError("'fill_value' must be a numeric type (int or float).")

    # Ensure 'freq' dimension exists in 'spsd'
    if "freq" not in spsd.dims:
<<<<<<< HEAD
        if len(spsd.dims) > 1:
            # Issue a warning and assign the 0th dimension as 'freq'
            warnings.warn(
                f"'spsd' does not have 'freq' as a dimension and has multiple dimensions. "
                f"Using the first dimension '{spsd.dims[0]}' as 'freq'."
            )
        # Assign the 0th dimension as 'freq'
        spsd = spsd.rename({spsd.dims[0]: "freq"})

    # Ensure 'freq' dimension exists in 'sensitivity_curve'
    if "freq" not in sensitivity_curve.dims:
        if len(sensitivity_curve.dims) > 1:
            # Issue a warning and assign the 0th dimension as 'freq'
            warnings.warn(
                f"'sensitivity_curve' does not have 'freq' as a dimension and has multiple dimensions. "
                f"Using the first dimension '{sensitivity_curve.dims[0]}' as 'freq'."
            )
        # Assign the 0th dimension as 'freq'
        sensitivity_curve = sensitivity_curve.rename(
            {sensitivity_curve.dims[0]: "freq"}
        )
=======
        raise ValueError("'spsd' must have 'freq' as one of its dimensions.")
>>>>>>> d5600411

    # Create a copy of spsd to avoid in-place modification
    spsd_calibrated = spsd.copy()

    # Read calibration curve
    freq = sensitivity_curve.dims[0]
    # Interpolate calibration curve to desired value
    calibration = sensitivity_curve.interp(
        {freq: spsd_calibrated["freq"]}, method="linear"
    ).drop_vars(freq)
    # Fill missing with provided value
    calibration = calibration.fillna(fill_value)

    # Subtract from sound pressure spectral density
    sensitivity_ratio = 10 ** (calibration / 10)  # V^2/uPa^2
    spsd_calibrated /= sensitivity_ratio  # uPa^2/Hz
    spsd_calibrated /= 1e12  # Pa^2/Hz
    spsd_calibrated.attrs["units"] = "Pa^2/Hz"

    return spsd_calibrated


def sound_pressure_spectral_density_level(spsd: xr.DataArray) -> xr.DataArray:
    """
    Calculates the sound pressure spectral density level from
    the mean square sound pressure spectral density.

    Parameters
    ----------
    spsd: xarray.DataArray (time, freq)
        Mean square sound pressure spectral density in Pa^2/Hz

    Returns
    -------
    spsdl: xarray.DataArray (time, freq)
        Sound pressure spectral density level [dB re 1 uPa^2/Hz]
        indexed by time and frequency
    """

    # Reference value of sound pressure
    reference = 1e-12  # Pa^2 to 1 uPa^2

    # Sound pressure spectral density level from mean square values
    lpf = 10 * np.log10(spsd.values / reference)

    out = xr.DataArray(
        lpf,
        coords={"time": spsd["time"], "freq": spsd["freq"]},
        attrs={
            "units": "dB re 1 uPa^2/Hz",
            "long_name": "Sound Pressure Spectral Density Level",
        },
    )

    return out


def _validate_method(
    method: Union[str, Dict[str, Union[float, int]]]
) -> Tuple[str, Optional[Union[float, int]]]:
    """
    Validates the 'method' parameter and returns the method name and argument (if any).
    """
    allowed_methods = [
        "median",
        "mean",
        "min",
        "max",
        "sum",
        "quantile",
        "std",
        "var",
        "count",
    ]

    if isinstance(method, str):
        method_name = method.lower()
        if method_name not in allowed_methods:
            raise ValueError(
                f"Method '{method}' is not supported. Supported methods are: {allowed_methods}"
            )
        if method_name == "quantile":
            raise ValueError(
                "The 'quantile' method must be provided as a dictionary with "
                "the quantile value, e.g., {'quantile': 0.25}."
            )
        method_arg = None
    elif isinstance(method, dict):
        if len(method) != 1:
            raise ValueError(
                "'method' dictionary must contain exactly one key-value pair."
            )
        method_name, method_arg = list(method.items())[0]
        if not isinstance(method_name, str):
            raise TypeError("Key in 'method' dictionary must be a string.")
        method_name = method_name.lower()
        if method_name not in allowed_methods:
            raise ValueError(
                f"Method '{method_name}' is not supported. Supported methods are: {allowed_methods}"
            )
        if method_name == "quantile":
            if not isinstance(method_arg, (float, int)) or not 0 <= method_arg <= 1:
                raise ValueError(
                    "The 'quantile' method must have a float between 0 and 1 as an argument."
                )
    else:
        raise ValueError(
            f"Unsupported method type: {type(method)}. Must be a string or dictionary."
        )
    return method_name, method_arg


def band_average(
    spsdl: xr.DataArray,
    octave: int = 3,
    fmin: int = 10,
    fmax: int = 100000,
    method: Union[str, Dict[str, Union[float, int]]] = "median",
) -> xr.DataArray:
    """
    Reorganizes spectral density level frequency tensor into
    fractional octave bands and applies a function to them.

    Parameters
    ----------
    spsdl: xarray.DataArray (time, freq)
        Mean square sound pressure spectral density level in dB rel 1 uPa^2/Hz
    octave: int
        Octave to subdivide spectral density level by. Default = 3 (third octave)
    fmin: int
        Lower frequency band limit (lower limit of the hydrophone). Default: 10 Hz
    fmax: int
        Upper frequency band limit (Nyquist frequency). Default: 100000 Hz
    method: str or dict
        Method to run on the binned data. Can be a string (e.g., "median") or a dict
        where the key is the method and the value is its argument (e.g., {"quantile": 0.25}).
        Options: [median, mean, min, max, sum, quantile, std, var, count]

    Returns
    -------
    out: xarray.DataArray (time, freq_bins)
        Frequency band-averaged sound pressure spectral density level [dB re 1 uPa^2/Hz]
        indexed by time and frequency
    """
    if not isinstance(spsdl, xr.DataArray):
        raise TypeError("'spsdl' must be an xarray.DataArray.")
    if not isinstance(octave, int):
        raise TypeError("'octave' must be an integer.")
    if not isinstance(fmin, int):
        raise TypeError("'fmin' must be an integer.")
    if not isinstance(fmax, int):
        raise TypeError("'fmax' must be an integer.")
    if not isinstance(method, (str, dict)):
        raise TypeError("'method' must be a string or a dictionary.")

    # Value checks
    if "freq" not in spsdl.dims or "time" not in spsdl.dims:
        raise ValueError("'spsdl' must have 'time' and 'freq' as dimensions.")
    if octave <= 0:
        raise ValueError("'octave' must be a positive integer.")
    if fmin <= 0:
        raise ValueError("'fmin' must be a positive integer.")
    if fmax <= fmin:
        raise ValueError("'fmax' must be greater than 'fmin'.")

    # Validate method and get method_name and method_arg
    method_name, method_arg = _validate_method(method)

    # Check fmax
    fn = spsdl["freq"].max().values
    fmax = _fmax_warning(fn, fmax)

    bandwidth = 2 ** (1 / octave)
    half_bandwidth = 2 ** (1 / (octave * 2))

    band = {}
    band["center_freq"] = 10 ** np.arange(
        np.log10(fmin),
        np.log10(fmax * bandwidth),
        step=np.log10(bandwidth),
    )
    band["lower_limit"] = band["center_freq"] / half_bandwidth
    band["upper_limit"] = band["center_freq"] * half_bandwidth
    octave_bins = np.append(band["lower_limit"], band["upper_limit"][-1])

    # Use xarray binning methods
    spsdl_group = spsdl.groupby_bins("freq", octave_bins, labels=band["center_freq"])

    # Handle method being a string or a dict
    if isinstance(method, str):
        func = getattr(spsdl_group, method.lower())
        out = func()
    elif isinstance(method, dict):
        method_name, method_arg = list(method.items())[0]
        func = getattr(spsdl_group, method_name.lower())
        out = func(method_arg)
    else:
        raise ValueError(
            f"Unsupported method type: {type(method)}. "
            "Must be a string or dictionary."
        )

    out.attrs.update(
        {"units": spsdl.units, "comment": f"Third octave frequency band {method}"}
    )

    return out


def time_average(
    spsdl: xr.DataArray,
    window: int = 60,
    method: Union[str, Dict[str, Union[float, int]]] = "median",
) -> xr.DataArray:
    """
    Reorganizes spectral density level frequency tensor into
    time windows and applies a function to them.

    If the window length is equivalent to the size of spsdl["time"],
    this function is equivalent to spsdl.<method>("time")

    Parameters
    ----------
    spsdl: xarray.DataArray (time, freq)
        Mean square sound pressure spectral density level in dB rel 1 uPa^2/Hz
    window: int
        Time in seconds to subdivide spectral density level into. Default: 60 s.
    method: str or dict
        Method to run on the binned data. Can be a string (e.g., "median") or a dict
        where the key is the method and the value is its argument (e.g., {"quantile": 0.25}).
        Options: [median, mean, min, max, sum, quantile, std, var, count]

    Returns
    -------
    out: xarray.DataArray (time_bins, freq)
        Time-averaged sound pressure spectral density level [dB re 1 uPa^2/Hz]
        indexed by time and frequency
    """

    # Type checks
    if not isinstance(spsdl, xr.DataArray):
        raise TypeError("'spsdl' must be an xarray.DataArray.")
    if not isinstance(window, int):
        raise TypeError("'window' must be an integer.")
    if not isinstance(method, (str, dict)):
        raise TypeError("'method' must be a string or dictionary.")
    if "time" not in spsdl.dims:
        raise ValueError("'spsdl' must have 'time' dimension.")

    # Value checks
    if window <= 0:
        raise ValueError("'window' must be a positive integer.")

    # Ensure 'time' coordinate is of datetime64 dtype
    if not np.issubdtype(spsdl["time"].dtype, np.datetime64):
        raise TypeError("'spsdl['time']' must be of dtype 'datetime64'.")

    # Validate method and get method_name and method_arg
    method_name, method_arg = _validate_method(method)

    window = np.timedelta64(window, "s")
    time_bins_lower = np.arange(
        spsdl["time"][0].values, spsdl["time"][-1].values, window
    )
    time_bins_upper = time_bins_lower + window
    time_bins = np.append(time_bins_lower, time_bins_upper[-1])
    center_time = epoch2dt64(
        0.5 * (dt642epoch(time_bins_lower) + dt642epoch(time_bins_upper))
    )

    # Use xarray binning methods
    spsdl_group = spsdl.groupby_bins("time", time_bins, labels=center_time)

    # Apply the aggregation method
    func = getattr(spsdl_group, method_name)
    if method_arg is not None:
        out = func(method_arg)
    else:
        out = func()

    # Update attributes
    out.attrs["units"] = spsdl.units
    out.attrs["comment"] = f"Time average {method}"

    # Remove 'quantile' coordinate if present
    if method == "quantile":
        out = out.drop_vars("quantile")

    return out


def sound_pressure_level(
    spsd: xr.DataArray, fmin: int = 10, fmax: int = 100000
) -> xr.DataArray:
    """
    Calculates the sound pressure level in a specified frequency band
    from the mean square sound pressure spectral density.

    Parameters
    ----------
    spsd: xarray.DataArray (time, freq)
        Mean square sound pressure spectral density in [Pa^2/Hz]
    fmin: int
        Lower frequency band limit (lower limit of the hydrophone). Default: 10 Hz
    fmax: int
        Upper frequency band limit (Nyquist frequency). Default: 100000 Hz

    Returns
    -------
    spl: xarray.DataArray (time)
        Sound pressure level [dB re 1 uPa] indexed by time
    """

    # Type checks
    if not isinstance(spsd, xr.DataArray):
        raise TypeError("'spsd' must be an xarray.DataArray.")
    if not isinstance(fmin, int):
        raise TypeError("'fmin' must be an integer.")
    if not isinstance(fmax, int):
        raise TypeError("'fmax' must be an integer.")

    # Ensure 'freq' and 'time' dimensions are present
    if "freq" not in spsd.dims or "time" not in spsd.dims:
        raise ValueError("'spsd' must have 'time' and 'freq' as dimensions.")

    # Check that 'fs' (sampling frequency) is available in attributes
    if "fs" not in spsd.attrs:
        raise ValueError(
            "'spsd' must have 'fs' (sampling frequency) in its attributes."
        )

    # Value checks
    if fmin <= 0:
        raise ValueError("'fmin' must be a positive integer.")
    if fmax <= fmin:
        raise ValueError("'fmax' must be greater than 'fmin'.")

    # Check fmax
    fn = spsd.attrs["fs"] // 2
    fmax = _fmax_warning(fn, fmax)

    # Reference value of sound pressure
    reference = 1e-12  # Pa^2, = 1 uPa^2

    # Mean square sound pressure in a specified frequency band from mean square values
    pressure_squared = np.trapz(
        spsd.sel(freq=slice(fmin, fmax)), spsd["freq"].sel(freq=slice(fmin, fmax))
    )

    # Mean square sound pressure level
    mspl = 10 * np.log10(pressure_squared / reference)

    out = xr.DataArray(
        mspl,
        coords={"time": spsd["time"]},
        attrs={
            "units": "dB re 1 uPa",
            "long_name": "Sound Pressure Level",
            "freq_band_min": fmin,
            "freq_band_max": fmax,
        },
    )

    return out


def _band_sound_pressure_level(
    spsd: xr.DataArray,
    bandwidth: int,
    half_bandwidth: int,
    fmin: int = 10,
    fmax: int = 100000,
) -> xr.DataArray:
    """
    Calculates band-averaged sound pressure levels

    Parameters
    ----------
    spsd: xarray.DataArray (time, freq)
        Mean square sound pressure spectral density.
    bandwidth : int or float
        Bandwidth to average over.
    half_bandwidth : int or float
        Half-bandwidth, used to set upper and lower bandwidth limits.
    fmin : int, optional
        Lower frequency band limit (lower limit of the hydrophone). Default is 10 Hz.
    fmax : int, optional
        Upper frequency band limit (Nyquist frequency). Default is 100,000 Hz.


    Returns
    -------
    out: xarray.DataArray (time, freq_bins)
        Sound pressure level [dB re 1 uPa] indexed by time and frequency of specified bandwidth
    """
    # Type checks
    if not isinstance(spsd, xr.DataArray):
        raise TypeError("'spsd' must be an xarray.DataArray.")
    if not isinstance(bandwidth, (int, float)):
        raise TypeError("'bandwidth' must be a numeric type (int or float).")
    if not isinstance(half_bandwidth, (int, float)):
        raise TypeError("'half_bandwidth' must be a numeric type (int or float).")
    if not isinstance(fmin, int):
        raise TypeError("'fmin' must be an integer.")
    if not isinstance(fmax, int):
        raise TypeError("'fmax' must be an integer.")

    # Ensure 'freq' and 'time' dimensions are present
    if "freq" not in spsd.dims or "time" not in spsd.dims:
        raise ValueError("'spsd' must have 'time' and 'freq' as dimensions.")

    # Check that 'fs' (sampling frequency) is available in attributes
    if "fs" not in spsd.attrs:
        raise ValueError(
            "'spsd' must have 'fs' (sampling frequency) in its attributes."
        )

    # Value checks
    if fmin <= 0:
        raise ValueError("'fmin' must be a positive integer.")
    if fmax <= fmin:
        raise ValueError("'fmax' must be greater than 'fmin'.")

    # Check fmax
    fn = spsd.attrs["fs"] // 2
    fmax = _fmax_warning(fn, fmax)

    # Reference value of sound pressure
    reference = 1e-12  # Pa^2, = 1 uPa^2

    band = {}
    band["center_freq"] = 10 ** np.arange(
        np.log10(fmin),
        np.log10(fmax * bandwidth),
        step=np.log10(bandwidth),
    )
    band["lower_limit"] = band["center_freq"] / half_bandwidth
    band["upper_limit"] = band["center_freq"] * half_bandwidth
    octave_bins = np.append(band["lower_limit"], band["upper_limit"][-1])

    # Manual trapezoidal rule to get Pa^2
    pressure_squared = xr.DataArray(
        coords={"time": spsd["time"], "freq_bins": band["center_freq"]},
        dims=["time", "freq_bins"],
    )
    for i, key in enumerate(band["center_freq"]):
        band_min = octave_bins[i]
        band_max = octave_bins[i + 1]
        pressure_squared.loc[{"freq_bins": key}] = np.trapz(
            spsd.sel(freq=slice(band_min, band_max)),
            spsd["freq"].sel(freq=slice(band_min, band_max)),
        )

    # Mean square sound pressure level in dB rel 1 uPa
    mspl = 10 * np.log10(pressure_squared / reference)

    return mspl


def third_octave_sound_pressure_level(
    spsd: xr.DataArray, fmin: int = 10, fmax: int = 100000
) -> xr.DataArray:
    """
    Calculates the sound pressure level in third octave bands directly
    from the mean square sound pressure spectral density.

    Parameters
    ----------
    spsd: xarray.DataArray (time, freq)
        Mean square sound pressure spectral density.
    fmin: int
        Lower frequency band limit (lower limit of the hydrophone). Default: 10 Hz
    fmax: int
        Upper frequency band limit (Nyquist frequency). Default: 100000 Hz

    Returns
    -------
    mspl: xarray.DataArray (time, freq_bins)
        Sound pressure level [dB re 1 uPa] indexed by time and third octave bands
    """
    # Type checks
    if not isinstance(spsd, xr.DataArray):
        raise TypeError("'spsd' must be an xarray.DataArray.")
    if not isinstance(fmin, int):
        raise TypeError("'fmin' must be an integer.")
    if not isinstance(fmax, int):
        raise TypeError("'fmax' must be an integer.")

    # Ensure 'freq' and 'time' dimensions are present
    if "freq" not in spsd.dims or "time" not in spsd.dims:
        raise ValueError("'spsd' must have 'time' and 'freq' as dimensions.")

    # Check that 'fs' (sampling frequency) is available in attributes
    if "fs" not in spsd.attrs:
        raise ValueError(
            "'spsd' must have 'fs' (sampling frequency) in its attributes."
        )

    # Value checks
    if fmin <= 0:
        raise ValueError("'fmin' must be a positive integer.")
    if fmax <= fmin:
        raise ValueError("'fmax' must be greater than 'fmin'.")

    # Third octave bin frequencies
    bandwidth = 2 ** (1 / 3)
    half_bandwidth = 2 ** (1 / 6)

    mspl = _band_sound_pressure_level(spsd, bandwidth, half_bandwidth, fmin, fmax)
    mspl.attrs = {
        "units": "dB re 1 uPa",
        "long_name": "Third Octave Sound Pressure Level",
    }

    return mspl


def decidecade_sound_pressure_level(
    spsd: xr.DataArray, fmin: int = 10, fmax: int = 100000
) -> xr.DataArray:
    """
    Calculates the sound pressure level in decidecade bands directly
    from the mean square sound pressure spectral density.

    Parameters
    ----------
    spsd: xarray.DataArray (time, freq)
        Mean square sound pressure spectral density.
    fmin: int
        Lower frequency band limit (lower limit of the hydrophone). Default: 10 Hz
    fmax: int
        Upper frequency band limit (Nyquist frequency). Default: 100000 Hz

    Returns
    -------
    mspl : xarray.DataArray (time, freq_bins)
        Sound pressure level [dB re 1 uPa] indexed by time and third octave bands
    """
    # Type checks
    if not isinstance(spsd, xr.DataArray):
        raise TypeError("'spsd' must be an xarray.DataArray.")
    if not isinstance(fmin, int):
        raise TypeError("'fmin' must be an integer.")
    if not isinstance(fmax, int):
        raise TypeError("'fmax' must be an integer.")

    # Ensure 'freq' and 'time' dimensions are present
    if "freq" not in spsd.dims or "time" not in spsd.dims:
        raise ValueError("'spsd' must have 'time' and 'freq' as dimensions.")

    # Check that 'fs' (sampling frequency) is available in attributes
    if "fs" not in spsd.attrs:
        raise ValueError(
            "'spsd' must have 'fs' (sampling frequency) in its attributes."
        )

    # Value checks
    if fmin <= 0:
        raise ValueError("'fmin' must be a positive integer.")
    if fmax <= fmin:
        raise ValueError("'fmax' must be greater than 'fmin'.")

    # Decidecade bin frequencies
    bandwidth = 2 ** (1 / 10)
    half_bandwidth = 2 ** (1 / 20)

    mspl = _band_sound_pressure_level(spsd, bandwidth, half_bandwidth, fmin, fmax)
    mspl.attrs = {
        "units": "dB re 1 uPa",
        "long_name": "Decidecade Sound Pressure Level",
    }

    return mspl<|MERGE_RESOLUTION|>--- conflicted
+++ resolved
@@ -69,11 +69,7 @@
 
     Returns
     -------
-<<<<<<< HEAD
     f_min: float or numpy.ndarray
-=======
-    fmin: float
->>>>>>> d5600411
         The minimum cutoff frequency in Hz.
 
     Reference
@@ -206,7 +202,6 @@
 
     # Ensure 'freq' dimension exists in 'spsd'
     if "freq" not in spsd.dims:
-<<<<<<< HEAD
         if len(spsd.dims) > 1:
             # Issue a warning and assign the 0th dimension as 'freq'
             warnings.warn(
@@ -228,9 +223,6 @@
         sensitivity_curve = sensitivity_curve.rename(
             {sensitivity_curve.dims[0]: "freq"}
         )
-=======
-        raise ValueError("'spsd' must have 'freq' as one of its dimensions.")
->>>>>>> d5600411
 
     # Create a copy of spsd to avoid in-place modification
     spsd_calibrated = spsd.copy()
