import unittest
from os.path import abspath, dirname, join, isfile, normpath, relpath
import os
import numpy as np
import pandas as pd
import matplotlib.pylab as plt
import mhkit.tidal as tidal

testdir = dirname(abspath(__file__))
datadir = normpath(join(testdir,relpath('../../examples/data/tidal')))


class TestIO(unittest.TestCase):

    @classmethod
    def setUpClass(self):
        pass
        
    @classmethod
    def tearDownClass(self):
        pass
    
    def test_load_noaa_data(self):
        file_name = join(datadir, 's08010.json')
        data, metadata = tidal.io.read_noaa_json(file_name)
        self.assertTrue(np.all(data.columns == ['s','d','b']) )
        self.assertEqual(data.shape, (18890, 3))

    def test_request_noaa_data(self):
        data, metadata = tidal.io.request_noaa_data(station='s08010', parameter='currents',
                                       start_date='20180101', end_date='20180102',
                                       proxy=None, write_json=None)
        self.assertTrue(np.all(data.columns == ['s','d','b']) )
        self.assertEqual(data.shape, (92, 3))
        

class TestResource(unittest.TestCase):

    @classmethod
    def setUpClass(self):
        file_name = join(datadir, 's08010.json')
        self.data, self.metadata = tidal.io.read_noaa_json(file_name)
        self.data.s = self.data.s / 100. # convert to m/s


    @classmethod
    def tearDownClass(self):
        pass
    
    def test_exceedance_probability(self):
        df = pd.DataFrame.from_records( {'vals': np.array([ 1, 2, 3, 4, 5, 6, 7, 8, 9])} )
        df['F'] = tidal.resource.exceedance_probability(df.vals)
        self.assertEqual(df['F'].min(), 10)
        self.assertEqual(df['F'].max(), 90)


    def test_principal_flow_directions(self):    
        width_direction=10
        direction1, direction2 = tidal.resource.principal_flow_directions(self.data.d, width_direction)
        self.assertEqual(direction1,172.0) 
        self.assertEqual(round(direction2,1),round(352.3,1))                                                                                   
    
    def test_plot_current_timeseries(self):
        filename = abspath(join(testdir, 'tidal_plot_current_timeseries.png'))
        if isfile(filename):
            os.remove(filename)
        
        plt.figure()
        tidal.graphics.plot_current_timeseries(self.data.d, self.data.s, 172)
        plt.savefig(filename, format='png')
        plt.close()
        
        self.assertTrue(isfile(filename))
        
    def test_plot_joint_probability_distribution(self):
        filename = abspath(join(testdir, 'tidal_plot_joint_probability_distribution.png'))
        if isfile(filename):
            os.remove(filename)
        
        plt.figure()
        tidal.graphics.plot_joint_probability_distribution(self.data.d, self.data.s, 1, 0.1)
        plt.savefig(f'{filename}')
        plt.close()
        
        self.assertTrue(isfile(filename))
    
    def test_plot_rose(self):
        filename = abspath(join(testdir, 'tidal_plot_rose.png'))
        if isfile(filename):
            os.remove(filename)
        
        plt.figure()
        tidal.graphics.plot_rose(self.data.d, self.data.s, 1, 0.1)
        plt.savefig(f'{filename}')
        plt.close()
        
        self.assertTrue(isfile(filename))
<<<<<<< HEAD
    

class TestPerformance(unittest.TestCase):

    def test_tip_speed_ratio(self):
        rotor_speed = [15,16,17,18] # create array of rotor speeds
        rotor_diameter = 77 # diameter of rotor for GE 1.5
        inflow_speed = [13,13,13,13] # array of wind speeds
        TSR_answer = [4.7,5.0,5.3,5.6]
        
        TSR = tidal.performance.tip_speed_ratio(np.asarray(rotor_speed)/60,rotor_diameter,inflow_speed)

        for i,j in zip(TSR,TSR_answer):
            self.assertAlmostEqual(i,j,delta=0.05)

    def test_power_coefficient(self):
        # data obtained from power performance report of wind turbine
        inflow_speed = [4,6,8,10,12,14,16,18,20]
        power_out = np.asarray([59,304,742,1200,1400,1482,1497,1497,1511])
        capture_area = 4656.63
        rho = 1.225
        Cp_answer = [0.320,0.493,0.508,0.421,0.284,0.189,0.128,0.090,0.066]
        
        Cp = tidal.performance.power_coefficient(power_out*1000,inflow_speed,capture_area,rho)

        for i,j in zip(Cp,Cp_answer):
            self.assertAlmostEqual(i,j,places=2)
=======
>>>>>>> 2f0efcff


if __name__ == '__main__':
    unittest.main() 
<|MERGE_RESOLUTION|>--- conflicted
+++ resolved
@@ -95,36 +95,6 @@
         plt.close()
         
         self.assertTrue(isfile(filename))
-<<<<<<< HEAD
-    
-
-class TestPerformance(unittest.TestCase):
-
-    def test_tip_speed_ratio(self):
-        rotor_speed = [15,16,17,18] # create array of rotor speeds
-        rotor_diameter = 77 # diameter of rotor for GE 1.5
-        inflow_speed = [13,13,13,13] # array of wind speeds
-        TSR_answer = [4.7,5.0,5.3,5.6]
-        
-        TSR = tidal.performance.tip_speed_ratio(np.asarray(rotor_speed)/60,rotor_diameter,inflow_speed)
-
-        for i,j in zip(TSR,TSR_answer):
-            self.assertAlmostEqual(i,j,delta=0.05)
-
-    def test_power_coefficient(self):
-        # data obtained from power performance report of wind turbine
-        inflow_speed = [4,6,8,10,12,14,16,18,20]
-        power_out = np.asarray([59,304,742,1200,1400,1482,1497,1497,1511])
-        capture_area = 4656.63
-        rho = 1.225
-        Cp_answer = [0.320,0.493,0.508,0.421,0.284,0.189,0.128,0.090,0.066]
-        
-        Cp = tidal.performance.power_coefficient(power_out*1000,inflow_speed,capture_area,rho)
-
-        for i,j in zip(Cp,Cp_answer):
-            self.assertAlmostEqual(i,j,places=2)
-=======
->>>>>>> 2f0efcff
 
 
 if __name__ == '__main__':
