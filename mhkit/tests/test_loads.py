--- conflicted
+++ resolved
@@ -106,20 +106,12 @@
         loads_data = self.data['loads']
         tower_load = loads_data['TB_ForeAft']
         blade_load = loads_data['BL1_FlapMom']
-<<<<<<< HEAD
         DEL_tower = loads.general.damage_equivalent_load(tower_load, 4,bin_num=100,data_length=600)
         DEL_blade = loads.general.damage_equivalent_load(blade_load,10,bin_num=100,data_length=600)
 
         self.assertAlmostEqual(DEL_tower,self.fatigue_tower,delta=self.fatigue_tower*0.04)
         self.assertAlmostEqual(DEL_blade,self.fatigue_blade,delta=self.fatigue_blade*0.04)
-=======
-        DEL_tower = loads.damage_equivalent_load(tower_load, 4,bin_num=100,data_length=600)
-        DEL_blade = loads.damage_equivalent_load(blade_load,10,bin_num=100,data_length=600)
 
-        self.assertAlmostEqual(DEL_tower,self.fatigue_tower,delta=self.fatigue_tower*0.04)
-        self.assertAlmostEqual(DEL_blade,self.fatigue_blade,delta=self.fatigue_blade*0.04)
-
->>>>>>> 5f0c5b98
 
     def test_plot_statistics(self):
         # Define path
