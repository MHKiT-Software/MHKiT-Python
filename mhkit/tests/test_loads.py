from os.path import abspath, dirname, join, isfile, normpath, relpath
from numpy.testing import assert_array_almost_equal, assert_allclose
from pandas._testing.asserters import assert_series_equal
from pandas.testing import assert_frame_equal
from mhkit import utils
from mhkit.wave import resource
import mhkit.loads as loads
import pandas as pd
from scipy import stats
import numpy as np
import unittest
import json
import os

testdir = dirname(abspath(__file__))
datadir = normpath(join(testdir,relpath('../../examples/data/loads')))

class TestLoads(unittest.TestCase):

    @classmethod
    def setUpClass(self):

        loads_data_file = join(datadir, "loads_data_dict.json")
        with open(loads_data_file, 'r') as fp:
            data_dict = json.load(fp)
        # convert dictionaries into dataframes
        data = {
                key: pd.DataFrame(data_dict[key])
                for key in data_dict
               }
        self.data = data

        self.fatigue_tower = 3804
        self.fatigue_blade = 1388

        # import blade cal data
        blade_data = pd.read_csv(join(datadir,'blade_cal.csv'),header=None)
        blade_data.columns = ['flap_raw','edge_raw','flap_scaled','edge_scaled']
        self.blade_data = blade_data
        self.flap_offset = 9.19906E-05
        self.edge_offset = -0.000310854
        self.blade_matrix = [1034671.4,-126487.28,82507.959,1154090.7]

    def test_bin_statistics(self):
        # create array containg wind speeds to use as bin edges
        bin_edges = np.arange(3,26,1)

        # Apply function to calculate means
        load_means =self.data['means']
        bin_against = load_means['uWind_80m']
        [b_means, b_means_std] = loads.general.bin_statistics(load_means, bin_against, bin_edges)

        assert_frame_equal(self.data['bin_means'],b_means)
        assert_frame_equal(self.data['bin_means_std'],b_means_std)

    def test_blade_moments(self):
        flap_raw = self.blade_data['flap_raw']
        flap_offset = self.flap_offset
        edge_raw = self.blade_data['edge_raw']
        edge_offset = self.edge_offset

        M_flap, M_edge = loads.general.blade_moments(self.blade_matrix,flap_offset,flap_raw,edge_offset,edge_raw)

        for i,j in zip(M_flap,self.blade_data['flap_scaled']):
            self.assertAlmostEqual(i,j,places=1)
        for i,j in zip(M_edge,self.blade_data['edge_scaled']):
            self.assertAlmostEqual(i,j,places=1)


    def test_damage_equivalent_loads(self):
        loads_data = self.data['loads']
        tower_load = loads_data['TB_ForeAft']
        blade_load = loads_data['BL1_FlapMom']
        DEL_tower = loads.general.damage_equivalent_load(tower_load, 4,bin_num=100,data_length=600)
        DEL_blade = loads.general.damage_equivalent_load(blade_load,10,bin_num=100,data_length=600)

        self.assertAlmostEqual(DEL_tower,self.fatigue_tower,delta=self.fatigue_tower*0.04)
        self.assertAlmostEqual(DEL_blade,self.fatigue_blade,delta=self.fatigue_blade*0.04)


    def test_plot_statistics(self):
        # Define path
        savepath = abspath(join(testdir, 'test_scatplotter.png'))

        # Generate plot
        loads.graphics.plot_statistics( self.data['means']['uWind_80m'],
                               self.data['means']['TB_ForeAft'],
                               self.data['maxs']['TB_ForeAft'],
                               self.data['mins']['TB_ForeAft'],
                               y_stdev=self.data['std']['TB_ForeAft'],
                               x_label='Wind Speed [m/s]',
                               y_label='Tower Base Mom [kNm]',
                               save_path=savepath)

        self.assertTrue(isfile(savepath))


    def test_plot_bin_statistics(self):
        # Define signal name, path, and bin centers
        savepath = abspath(join(testdir, 'test_binplotter.png'))
        bin_centers = np.arange(3.5,25.5,step=1)
        signal_name = 'TB_ForeAft'

        # Specify inputs to be used in plotting
        bin_mean = self.data['bin_means'][signal_name]
        bin_max  = self.data['bin_maxs'][signal_name]
        bin_min  = self.data['bin_mins'][signal_name]
        bin_mean_std = self.data['bin_means_std'][signal_name]
        bin_max_std = self.data['bin_maxs_std'][signal_name]
        bin_min_std = self.data['bin_mins_std'][signal_name]

        # Generate plot
        loads.graphics.plot_bin_statistics(bin_centers,
                                  bin_mean, bin_max, bin_min,
                                  bin_mean_std, bin_max_std, bin_min_std,
                                  x_label='Wind Speed [m/s]',
                                  y_label=signal_name,
                                  title='Binned Stats',
                                  save_path=savepath)

        self.assertTrue(isfile(savepath))

class TestWDRT(unittest.TestCase):

    @classmethod
    def setUpClass(self):
        mler_file = join(datadir, "mler.csv")
        mler_data = pd.read_csv(mler_file,index_col=None)
        mler_tsfile = join(datadir,"mler_ts.csv")
        mler_ts = pd.read_csv(mler_tsfile,index_col=0)
        self.mler_ts = mler_ts
        self.wave_freq = np.linspace( 0.,1,500)
        self.mler = mler_data
        self.sim = loads.extreme.MLERsimulation()

    def test_MLERcoefficients(self):
        Hs = 9.0 # significant wave height
        Tp = 15.1 # time period of waves
        pm = resource.pierson_moskowitz_spectrum(self.wave_freq,Tp,Hs)
<<<<<<< HEAD
        mler_data = loads.extreme.MLERcoefficients(self.mler['RAO'].astype(complex),pm,1)
=======
        mler_data = loads.extreme.MLERcoefficients(
            self.mler['RAO'].astype(complex), pm, 1)
>>>>>>> 1f470053
        mler_data.reset_index(drop=True,inplace=True)

        assert_series_equal(mler_data['WaveSpectrum'],self.mler['Res_Spec'],check_exact=False,check_names=False,atol=0.001)
        assert_series_equal(mler_data['Phase'],self.mler['phase'],check_exact=False,check_names=False,rtol=0.001)

    def test_MLERsimulation(self):
        T = np.linspace(-150, 150, 301)
        X = np.linspace(-300,300, 601)
        sim = loads.extreme.MLERsimulation()

        assert_array_almost_equal(sim['X'],X)
        assert_array_almost_equal(sim['T'],T)

    def test_MLERwaveAmpNormalize(self):
        wave_freq = np.linspace( 0.,1,500)
        mler = pd.DataFrame(index=wave_freq)
        mler['WaveSpectrum'] = self.mler['Res_Spec'].values
        mler['Phase'] = self.mler['phase'].values
        k = resource.wave_number(wave_freq, 70)
        k = k.fillna(0)
        mler_norm = loads.extreme.MLERwaveAmpNormalize(4.5*1.9,mler,self.sim,k.k.values)
        mler_norm.reset_index(drop=True,inplace=True)

<<<<<<< HEAD
        assert_series_equal(mler_norm['WaveSpectrum'], self.mler['Norm_Spec'],check_exact=False,atol=0.001,check_names=False)
        
=======
        assert_series_equal(mler_norm['WaveSpectrum'], self.mler['Norm_Spec'],check_exact=False,check_less_precise=False,check_names=False)

>>>>>>> 1f470053
    def test_MLERexportTimeSeries(self):
        wave_freq = np.linspace( 0.,1,500)
        mler = pd.DataFrame(index=wave_freq)
        mler['WaveSpectrum'] = self.mler['Norm_Spec'].values
        mler['Phase'] = self.mler['phase'].values
        k = resource.wave_number(wave_freq, 70)
        k = k.fillna(0)
        RAO = self.mler['RAO'].astype(complex)
        mler_ts = loads.extreme.MLERexportTimeSeries(RAO.values,mler,self.sim,k.k.values)

        assert_frame_equal(self.mler_ts, mler_ts,atol=0.0001)

    def test_longterm_extreme(self):
        ste_1 = stats.norm
        ste_2 = stats.norm
        ste = [ste_1, ste_2]
        w = [0.5, 0.5]
        lte = loads.extreme.full_seastate_long_term_extreme(ste, w)
        x = np.random.rand()
        assert_allclose(lte.cdf(x), w[0]*ste[0].cdf(x) + w[1]*ste[1].cdf(x))

    def test_shortterm_extreme(self):
        methods = ['peaksWeibull', 'peaksWeibullTailFit', 'peaksOverThreshold',
                    'blockMaximaGEV', 'blockMaximaGumbel']
        filename = "time_series_for_extremes.txt"
        data = np.loadtxt(os.path.join(datadir, filename))
        t = data[:, 0]
        data = data[:, 1]
        t_st = 1.0 * 60 * 60
        x = 1.6
        cdfs_1 = [0.006750456316537166, 0.5921659393757381, 0.6156789503874247,
                  0.6075807789811315, 0.9033574618279865]
        for method, cdf_1 in zip(methods, cdfs_1):
            ste = loads.extreme.short_term_extreme(t, data, t_st, method)
            assert_allclose(ste.cdf(x), cdf_1)


if __name__ == '__main__':
    unittest.main()<|MERGE_RESOLUTION|>--- conflicted
+++ resolved
@@ -137,12 +137,7 @@
         Hs = 9.0 # significant wave height
         Tp = 15.1 # time period of waves
         pm = resource.pierson_moskowitz_spectrum(self.wave_freq,Tp,Hs)
-<<<<<<< HEAD
         mler_data = loads.extreme.MLERcoefficients(self.mler['RAO'].astype(complex),pm,1)
-=======
-        mler_data = loads.extreme.MLERcoefficients(
-            self.mler['RAO'].astype(complex), pm, 1)
->>>>>>> 1f470053
         mler_data.reset_index(drop=True,inplace=True)
 
         assert_series_equal(mler_data['WaveSpectrum'],self.mler['Res_Spec'],check_exact=False,check_names=False,atol=0.001)
@@ -166,13 +161,8 @@
         mler_norm = loads.extreme.MLERwaveAmpNormalize(4.5*1.9,mler,self.sim,k.k.values)
         mler_norm.reset_index(drop=True,inplace=True)
 
-<<<<<<< HEAD
         assert_series_equal(mler_norm['WaveSpectrum'], self.mler['Norm_Spec'],check_exact=False,atol=0.001,check_names=False)
         
-=======
-        assert_series_equal(mler_norm['WaveSpectrum'], self.mler['Norm_Spec'],check_exact=False,check_less_precise=False,check_names=False)
-
->>>>>>> 1f470053
     def test_MLERexportTimeSeries(self):
         wave_freq = np.linspace( 0.,1,500)
         mler = pd.DataFrame(index=wave_freq)
@@ -183,7 +173,7 @@
         RAO = self.mler['RAO'].astype(complex)
         mler_ts = loads.extreme.MLERexportTimeSeries(RAO.values,mler,self.sim,k.k.values)
 
-        assert_frame_equal(self.mler_ts, mler_ts,atol=0.0001)
+        assert_frame_equal(self.mler_ts, mler_ts,atol=0.0001) 
 
     def test_longterm_extreme(self):
         ste_1 = stats.norm
