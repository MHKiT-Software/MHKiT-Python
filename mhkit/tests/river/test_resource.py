--- conflicted
+++ resolved
@@ -106,13 +106,8 @@
         # Create arbitrary discharge between 0 and 8(N=9)
         Q = pd.Series(np.arange(9))
         # Calculate a first order polynomial on an DV_Curve x=y line 10 times greater than the Q values
-<<<<<<< HEAD
-        p, r2 = river.resource.polynomial_fit(np.arange(9), 10*np.arange(9), 1)
+        p, r2 = river.resource.polynomial_fit(np.arange(9), 10 * np.arange(9), 1)
         # Because the polynomial line fits perfect we should expect the V to equal 10*Q
-=======
-        p, r2 = river.resource.polynomial_fit(np.arange(9), 10 * np.arange(9), 1)
-        # Becuase the polynomial line fits perfect we should expect the V to equal 10*Q
->>>>>>> f282687c
         V = river.resource.discharge_to_velocity(Q, p)
         self.assertAlmostEqual(np.sum(10 * Q - V["V"]), 0.00, places=2)
 
@@ -130,13 +125,8 @@
 
     def test_velocity_to_power(self):
         # Calculate a first order polynomial on an DV_Curve x=y line 10 times greater than the Q values
-<<<<<<< HEAD
-        p, r2 = river.resource.polynomial_fit(np.arange(9), 10*np.arange(9), 1)
+        p, r2 = river.resource.polynomial_fit(np.arange(9), 10 * np.arange(9), 1)
         # Because the polynomial line fits perfect we should expect the V to equal 10*Q
-=======
-        p, r2 = river.resource.polynomial_fit(np.arange(9), 10 * np.arange(9), 1)
-        # Becuase the polynomial line fits perfect we should expect the V to equal 10*Q
->>>>>>> f282687c
         V = river.resource.discharge_to_velocity(pd.Series(np.arange(9)), p)
         # Calculate a first order polynomial on an VP_Curve x=y line 10 times greater than the V values
         p2, r22 = river.resource.polynomial_fit(np.arange(9), 10 * np.arange(9), 1)
