--- conflicted
+++ resolved
@@ -509,11 +509,7 @@
         dt_ss = (Hm0Te.index[2]-Hm0Te.index[1]).seconds
         period = 100
 
-<<<<<<< HEAD
-        copula = wave.resource.environmental_contours(Hm0,
-=======
         copula = wave.contours.environmental_contours(Hm0,
->>>>>>> 21ff3a24
             Te, dt_ss, period, 'PCA')
 
         Hm0_contour=copula['PCA_x1']
@@ -523,10 +519,6 @@
         expected_contours = pd.read_csv(file_loc)
         assert_allclose(expected_contours.Hm0_contour.values,
             Hm0_contour, rtol=1e-3)
-<<<<<<< HEAD
-
-=======
->>>>>>> 21ff3a24
 
     def test__principal_component_analysis(self):
         Hm0Te = self.Hm0Te
@@ -564,11 +556,7 @@
         dt_ss = (Hm0Te.index[2]-Hm0Te.index[1]).seconds
         time_R = 100
 
-<<<<<<< HEAD
-        copulas = wave.resource.environmental_contours(Hm0, Te, dt_ss,
-=======
         copulas = wave.contours.environmental_contours(Hm0, Te, dt_ss,
->>>>>>> 21ff3a24
             time_R, 'PCA')
 
         Hm0_contour=copulas['PCA_x1']
@@ -632,11 +620,7 @@
         self.assertTrue(isfile(filename))
 
     def test_standard_copulas(self):
-<<<<<<< HEAD
-        copulas = (wave.resource
-=======
         copulas = (wave.contours
->>>>>>> 21ff3a24
                    .environmental_contours(self.wdrt_Hm0, self.wdrt_Te,
                            self.wdrt_dt, self.wdrt_period,
                            method=['gaussian', 'gumbel', 'clayton'])
@@ -644,11 +628,7 @@
 
         # WDRT slightly vaires Rosenblatt copula parameters from
         #    the other copula default  parameters
-<<<<<<< HEAD
-        rosen =(wave.resource
-=======
         rosen = (wave.contours
->>>>>>> 21ff3a24
                 .environmental_contours(self.wdrt_Hm0, self.wdrt_Te,
                 self.wdrt_dt, self.wdrt_period, method=['rosenblatt'],
                 min_bin_count=50, initial_bin_max_val=0.5,
@@ -669,11 +649,7 @@
         methods=['nonparametric_gaussian','nonparametric_clayton',
             'nonparametric_gumbel']
 
-<<<<<<< HEAD
-        np_copulas=wave.resource.environmental_contours(self.wdrt_Hm0,
-=======
         np_copulas = wave.contours.environmental_contours(self.wdrt_Hm0,
->>>>>>> 21ff3a24
             self.wdrt_Te, self.wdrt_dt, self.wdrt_period, method=methods)
 
         close=[]
@@ -685,17 +661,10 @@
         self.assertTrue(all(close))
 
     def test_kde_copulas(self):
-<<<<<<< HEAD
-        kde_copula = wave.resource.environmental_contours(self.wdrt_Hm0,
-            self.wdrt_Te, self.wdrt_dt, self.wdrt_period,
-            method=['bivariate_KDE'], bandwidth=[0.23, 0.23])
-        log_kde_copula = (wave.resource
-=======
         kde_copula = wave.contours.environmental_contours(self.wdrt_Hm0,
             self.wdrt_Te, self.wdrt_dt, self.wdrt_period,
             method=['bivariate_KDE'], bandwidth=[0.23, 0.23])
         log_kde_copula = (wave.contours
->>>>>>> 21ff3a24
             .environmental_contours(self.wdrt_Hm0, self.wdrt_Te,
             self.wdrt_dt, self.wdrt_period, method=['bivariate_KDE_log'], bandwidth=[0.02, 0.11])
             )
@@ -709,8 +678,6 @@
                  np.allclose(log_kde_copula['bivariate_KDE_log_x2'],
                      self.wdrt_copulas['bivariate_KDE_log_x2'])]
         self.assertTrue(all(close))
-<<<<<<< HEAD
-=======
 
     def test_samples_contours(self):
         te_samples = np.array([10, 15, 20])
@@ -741,7 +708,6 @@
         assert_allclose(te, te_0)
         assert_allclose(w, w_0)
 
->>>>>>> 21ff3a24
 
 class TestPerformance(unittest.TestCase):
 
@@ -899,12 +865,12 @@
         data, units = wave.io.ndbc.read_file(join(datadir, '42a01c2003.txt'))
         self.assertEqual(data.shape, (4320, 5))
         self.assertEqual(units, None)
-    
+
     def test_ndbc_read_cwind_units(self):
         data, units = wave.io.ndbc.read_file(join(datadir, '46002c2016.txt'))
         self.assertEqual(data.shape, (28468, 5))
         self.assertEqual(units, wave.io.ndbc.parameter_units('cwind'))
-    
+
     def test_ndbc_available_data(self):
         data=wave.io.ndbc.available_data('swden', buoy_number='46029')
         cols = data.columns.tolist()
