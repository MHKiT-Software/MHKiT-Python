"""
This module provides utility functions for converting various data types
to xarray structures such as xarray.DataArray and xarray.Dataset. It also
includes functions for handling nested dictionaries containing pandas 
DataFrames by converting them to xarray Datasets.

Functions:
----------
- to_numeric_array: Converts input data to a numeric NumPy array.
- convert_to_dataset: Converts pandas or xarray data structures to xarray.Dataset.
- convert_to_dataarray: Converts various data types to xarray.DataArray.
- convert_nested_dict_and_pandas: Recursively converts pandas DataFrames 
  in nested dictionaries to xarray Datasets.
"""

from typing import Union, Dict, Any
import numpy as np
import pandas as pd
import xarray as xr


def to_numeric_array(
    data: Union[list, np.ndarray, pd.Series, xr.DataArray], name: str
) -> np.ndarray:
    """
    Convert input data to a numeric array, ensuring all elements are numeric.
    """
    if isinstance(data, (list, np.ndarray, pd.Series, xr.DataArray)):
        data = np.asarray(data)
        if not np.issubdtype(data.dtype, np.number):
            raise TypeError(
                (f"{name} must contain numeric data." + f" Got data type: {data.dtype}")
            )
    else:
        raise TypeError(
            (
                f"{name} must be a list, np.ndarray, pd.Series,"
                + f" or xr.DataArray. Got: {type(data)}"
            )
        )
    return data


def convert_to_dataset(
    data: Union[pd.DataFrame, pd.Series, xr.DataArray, xr.Dataset], name: str = "data"
) -> xr.Dataset:
    """
    Converts the given data to an xarray.Dataset.

    This function is designed to handle inputs that can be either a
    pandas DataFrame, a pandas Series, an xarray DataArray, or an
    xarray Dataset. It ensures that the output is consistently an
    xarray.Dataset.

    Parameters
    ----------
    data: pandas Series, pandas DataFrame, xarray DataArray, or xarray Dataset
        The data to be converted.

    name: str (Optional)
        The name to assign to the data variable in case the input is an
        xarray DataArray without a name.
        Default value is 'data'.

    Returns
    -------
    xarray.Dataset
        The input data converted to an xarray.Dataset. If the input is
        already an xarray.Dataset, it is returned as is.

    Examples
    --------
    >>> df = pd.DataFrame({'A': [1, 2, 3], 'B': [4, 5, 6]})
    >>> ds = convert_to_dataset(df)
    >>> type(ds)
    <class 'xarray.core.dataset.Dataset'>

    >>> series = pd.Series([1, 2, 3], name='C')
    >>> ds = convert_to_dataset(series)
    >>> type(ds)
    <class 'xarray.core.dataset.Dataset'>

    >>> data_array = xr.DataArray([1, 2, 3])
    >>> ds = convert_to_dataset(data_array, name='D')
    >>> type(ds)
    <class 'xarray.core.dataset.Dataset'>
    """
    if not isinstance(data, (pd.DataFrame, pd.Series, xr.DataArray, xr.Dataset)):
        raise TypeError(
            "Input data must be of type pandas.DataFrame, pandas.Series, "
            "xarray.DataArray, or xarray.Dataset."
            f"Got {type(data)}."
        )

    if not isinstance(name, str):
        raise TypeError("The 'name' parameter must be a string" f"Got {type(name)}.")

    # Takes data that could be pd.DataFrame, pd.Series, xr.DataArray, or
    # xr.Dataset and converts it to xr.Dataset
    if isinstance(data, pd.DataFrame):
        # xr.Dataset(data) is drastically faster (1e1 - 1e2x faster)
        #  than using pd.DataFrame.to_xarray()
        data = xr.Dataset(data)

    if isinstance(data, pd.Series):
        # Converting to a DataArray then to a dataset makes the variable and
        # dimension naming cleaner than going straight to a Dataset with
        # xr.Dataset(pd.Series)
        data = xr.DataArray(data)

    if isinstance(data, xr.DataArray):
        # xr.DataArray.to_dataset() breaks if the data variable is unnamed
        if data.name is None:
            data.name = name
        data = data.to_dataset()

    return data


def convert_to_dataarray(
    data: Union[np.ndarray, pd.DataFrame, pd.Series, xr.DataArray, xr.Dataset],
    name: str = "data",
) -> xr.DataArray:
    """
    Converts the given data to an xarray.DataArray.

    This function takes in a numpy ndarray, pandas Series, pandas
    Dataframe, or xarray Dataset and outputs an equivalent xarray
    DataArray. DataArrays can be passed through with no changes.

    Xarray datasets can only be input when all variable have the same
    dimensions.

    Multivariate pandas Dataframes become 2D DataArrays, which is
    especially useful when IO functions return Dataframes with an
    extremely large number of variable. Use the function
    convert_to_dataset to change a multivariate Dataframe into a
    multivariate Dataset.

    Parameters
    ----------
    data: numpy ndarray, pandas DataFrame, pandas Series, xarray
    DataArray, or xarray Dataset
        The data to be converted.

    name: str (Optional)
        The name to overwrite the name of the input data variable for pandas or xarray input.
        Default value is 'data'.

    Returns
    -------
    xarray.DataArray
        The input data converted to an xarray.DataArray. If the input
        is already an xarray.DataArray, it is returned as is.

    Examples
    --------
    >>> df = pd.DataFrame({'A': [1, 2, 3]})
    >>> da = convert_to_dataarray(df)
    >>> type(da)
    <class 'xarray.core.datarray.DataArray'>

    >>> series = pd.Series([1, 2, 3], name='C')
    >>> da = convert_to_dataarray(series)
    >>> type(da)
    <class 'xarray.core.datarray.DataArray'>

    >>> data_array = xr.DataArray([1, 2, 3])
    >>> da = convert_to_dataarray(data_array, name='D')
    >>> type(da)
    <class 'xarray.core.datarray.DataArray'>
    """
    if not isinstance(
        data, (np.ndarray, pd.DataFrame, pd.Series, xr.DataArray, xr.Dataset)
    ):
        raise TypeError(
            "Input data must be of type np.ndarray, pandas.Series, pandas.DataFrame, "
            f"xarray.DataArray, or xarray.Dataset. Got {type(data)}"
        )

    if not isinstance(name, str):
        raise TypeError(f"The 'name' parameter must be a string. Got {type(name)}")

    # Checks pd.DataFrame input and converts to pd.Series if possible
    if isinstance(data, pd.DataFrame):
        if data.shape[1] == 1:
            # Convert the 1D, univariate case to a Series, which will
            # be caught by the Series conversion below. This eliminates
            # an unnecessary variable dimension and names the DataArray
            # with the DataFrame variable name.
            #
            # Use iloc instead of squeeze. For DataFrames/Series with only a
            # single value, squeeze returns a scalar which is unexpected.
            # iloc returns a Series with one value as expected.
            data = data.iloc[:, 0]
        else:
            # With this conversion, dataframe columns always become "dim_1".
            # Rename to "variable" to match how multiple Dataset variables get converted into a DataArray dimension
            data = xr.DataArray(data)
            if data.dims[1] == "dim_1":
                # Slight chance there is already a name for the columns
                data = data.rename({"dim_1": "variable"})

    # Checks xr.Dataset input and converts to xr.DataArray if possible
    if isinstance(data, xr.Dataset):
        keys = list(data.keys())
        if len(keys) == 1:
<<<<<<< HEAD
            # if only one variable, remove the "variable" dimension and
            #  rename the DataArray to simplify
            data = data.to_array()
            data = data.sel(variable=keys[0])
            data.name = keys[0]
            data.drop_vars("variable")
        else:
            # Allow multiple variables if they have the same dimensions
            if all(data[keys[0]].dims == data[key].dims for key in keys):
                data = data.to_array()
=======
            # if only one variable, select that variable so reduce the Dataset to a DataArray
            data = data[keys[0]]
        else:
            # Allow multiple variables if they have the same dimensions
            if all([data[keys[0]].dims == data[key].dims for key in keys]):
                data = (
                    data.to_array().T
                )  # transpose so that the new "variable dimension" is the last dimension (matches DataFrame to DataArray behavior)
>>>>>>> c5b698f7
            else:
                raise ValueError(
                    "Multivariate Datasets can only be input if all \
                        variables have the same dimensions."
                )

    # Converts pd.Series to xr.DataArray
    if isinstance(data, pd.Series):
        data = data.to_xarray()

    # Converts np.ndarray to xr.DataArray. Assigns a simple 0-based
    # dimension named index to match how pandas converts to xarray
    if isinstance(data, np.ndarray):
        data = xr.DataArray(
            data=data, dims="index", coords={"index": np.arange(len(data))}
        )

    # If there's no data name, add one to prevent issues calling or
    # converting to a Dataset later on
    if data.name is None:
        data.name = name

    return data


def convert_nested_dict_and_pandas(
    data: Dict[str, Union[pd.DataFrame, Dict[str, Any]]]
) -> Dict[str, Union[xr.Dataset, Dict[str, Any]]]:
    """
    Recursively searches inside nested dictionaries for pandas DataFrames to
    convert to xarray Datasets. Typically called by wave.io functions that read
    SWAN, WEC-Sim, CDIP, NDBC data.

    Parameters
    ----------
    data: dictionary of dictionaries and pandas DataFrames

    Returns
    -------
    data : dictionary of dictionaries and xarray Datasets

    """
    for key in data.keys():
        if isinstance(data[key], pd.DataFrame):
            data[key] = convert_to_dataset(data[key])
        elif isinstance(data[key], dict):
            data[key] = convert_nested_dict_and_pandas(data[key])

    return data<|MERGE_RESOLUTION|>--- conflicted
+++ resolved
@@ -205,18 +205,6 @@
     if isinstance(data, xr.Dataset):
         keys = list(data.keys())
         if len(keys) == 1:
-<<<<<<< HEAD
-            # if only one variable, remove the "variable" dimension and
-            #  rename the DataArray to simplify
-            data = data.to_array()
-            data = data.sel(variable=keys[0])
-            data.name = keys[0]
-            data.drop_vars("variable")
-        else:
-            # Allow multiple variables if they have the same dimensions
-            if all(data[keys[0]].dims == data[key].dims for key in keys):
-                data = data.to_array()
-=======
             # if only one variable, select that variable so reduce the Dataset to a DataArray
             data = data[keys[0]]
         else:
@@ -225,7 +213,6 @@
                 data = (
                     data.to_array().T
                 )  # transpose so that the new "variable dimension" is the last dimension (matches DataFrame to DataArray behavior)
->>>>>>> c5b698f7
             else:
                 raise ValueError(
                     "Multivariate Datasets can only be input if all \
