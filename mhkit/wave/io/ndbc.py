from collections import OrderedDict as _OrderedDict
from collections import defaultdict as _defaultdict
from io import BytesIO
import requests
import zlib
<<<<<<< HEAD

import numpy as np
import pandas as pd
import pandas.errors
import xarray as xr
=======
import pandas.errors
from mhkit.tidal.graphics import plot_rose 
from mhkit.tidal.graphics import plot_joint_probability_distribution
>>>>>>> 21ff3a24


def read_file(file_name, missing_values=['MM', 9999, 999, 99]):
    """
    Reads a NDBC wave buoy data file (from https://www.ndbc.noaa.gov).

    Realtime and historical data files can be loaded with this function.

    Note: With realtime data, missing data is denoted by "MM".  With
    historical data, missing data is denoted using a variable number of
    # 9's, depending on the data type (for example: 9999.0 999.0 99.0).
    'N/A' is automatically converted to missing data.

    Data values are converted to float/int when possible. Column names
    are also converted to float/int when possible (this is useful when
    column names are frequency).

    Parameters
    ------------
    file_name: string
        Name of NDBC wave buoy data file

    missing_value: list of values
        List of values that denote missing data

    Returns
    ---------
    data: pandas DataFrame
        Data indexed by datetime with columns named according to header row

    metadata: dict or None
        Dictionary with {column name: units} key value pairs when the NDBC file
        contains unit information, otherwise None is returned
    """
    assert isinstance(file_name, str), 'file_name must be of type str'
    assert isinstance(missing_values, list), 'missing_values must be of type list'

    # Open file and get header rows
    f = open(file_name, "r")
    header = f.readline().rstrip().split()  # read potential headers
    units = f.readline().rstrip().split()   # read potential units
    f.close()

    # If first line is commented, remove comment sign #
    if header[0].startswith("#"):
        header[0] = header[0][1:]
        header_commented = True
    else:
        header_commented = False

    # If second line is commented, indicate that units exist
    if units[0].startswith("#"):
        units_exist = True
    else:
        units_exist = False

    # Check if the time stamp contains minutes, and create list of column names
    # to parse for date
    if header[4] == 'mm':
        parse_vals = header[0:5]
        date_format = '%Y %m %d %H %M'
        units = units[5:]   #remove date columns from units
    else:
        parse_vals = header[0:4]
        date_format = '%Y %m %d %H'
        units = units[4:]   #remove date columns from units

    # If first line is commented, manually feed in column names
    if header_commented:
        data = pd.read_csv(file_name, sep='\s+', header=None, names = header,
                           comment = "#", parse_dates=[parse_vals])
    # If first line is not commented, then the first row can be used as header
    else:
        data = pd.read_csv(file_name, sep='\s+', header=0,
                           comment = "#", parse_dates=[parse_vals])

    # Convert index to datetime
    date_column = "_".join(parse_vals)
    data['Time'] = pd.to_datetime(data[date_column], format=date_format)
    data.index = data['Time'].values
    # Remove date columns
    del data[date_column]
    del data['Time']

    # If there was a row of units, convert to dictionary
    if units_exist:
        metadata = {column:unit for column,unit in zip(data.columns,units)}
    else:
        metadata = None

    # Convert columns to numeric data if possible, otherwise leave as string
    for column in data:
        data[column] = pd.to_numeric(data[column], errors='ignore')

    # Convert column names to float if possible (handles frequency headers)
    # if there is non-numeric name, just leave all as strings.
    try:
        data.columns = [float(column) for column in data.columns]
    except:
        data.columns = data.columns

    # Replace indicated missing values with nan
    data.replace(missing_values, np.nan, inplace=True)

    return data, metadata


def available_data(parameter, buoy_number=None, proxy=None):
    '''
    For a given parameter this will return a DataFrame of years,
    station IDs and file names that contain that parameter data.

    Parameters
    ----------
    parameter: string
<<<<<<< HEAD
        'swden':  'Raw Spectral Wave Current Year Historical Data'
        'swdir':  'Spectral Wave Current Year Historical Data (alpha1)'
        'swdir2': 'Spectral Wave Current Year Historical Data (alpha1)'
        'swr1':   'Spectral Wave Current Year Historical Data (r1)'
        'swr2':   'Spectral Wave Current Year Historical Data (r2)'
        'stdmet': 'Standard Meteorological Current Year Historical Data'

=======
        'swden'	:   'Raw Spectral Wave Current Year Historical Data'
        'stdmet':   'Standard Meteorological Current Year Historical Data'
        'cwind' :   'Continuous Winds Current Year Historical Data'
        
>>>>>>> 21ff3a24
    buoy_number: string (optional)
        Buoy Number.  5-character alpha-numeric station identifier

    proxy: dict
	    Proxy dict passed to python requests,
        (e.g. proxy_dict= {"http": 'http:wwwproxy.yourProxy:80/'})

    Returns
    -------
    available_data: DataFrame
        DataFrame with station ID, years, and NDBC file names.
    '''
    assert isinstance(parameter, str), 'parameter must be a string'
    assert isinstance(buoy_number, (str, type(None), list)), ('If '
        'specified the buoy number must be a string or list of strings')
    assert isinstance(proxy, (dict, type(None))), 'If specified proxy must be a dict'
    supported = _supported_params(parameter)
    if isinstance(buoy_number, str):
        assert len(buoy_number) == 5, ('Buoy must be 5-character'
        f'alpha-numeric station identifier got: {buoy_number}')
    elif isinstance(buoy_number, list):
        for buoy in buoy_number:
            assert len(buoy) == 5, ('Each buoy must be a 5-character'
            f'alpha-numeric station identifier got: {buoy}')
    ndbc_data = f'https://www.ndbc.noaa.gov/data/historical/{parameter}/'
    if proxy == None:
        response = requests.get(ndbc_data)
    else:
        response = requests.get(ndbc_data, proxies=proxy)

    status = response.status_code
    if status != 200:
        msg=f"request.get{ndbc_data} failed by returning code of {status}"
        raise Exception(msg)


    filenames = pd.read_html(response.text)[0].Name.dropna()
    buoys = _parse_filenames(parameter, filenames)

    available_data = buoys.copy(deep=True)

	# Set year to numeric (makes year key non-unique)
    available_data['year']=available_data.year.str.strip('b')
    available_data['year']=pd.to_numeric(available_data.year.str.strip('_old'))

    if isinstance(buoy_number, str):
        available_data = available_data[available_data.id==buoy_number]
    elif isinstance(buoy_number, list):
        available_data = available_data[available_data.id==buoy_number[0]]
        for i in range(1, len(buoy_number)):
            data = available_data[available_data.id==buoy_number[i]]
            available_data = available_data.append(data)

    return available_data


def _parse_filenames(parameter, filenames):
    '''
    Takes a list of available filenames as a series from NDBC then
    parses out the station ID and year from the file name.

    Parameters
    ----------
    parameter: string
<<<<<<< HEAD
        'swden'	: 'Raw Spectral Wave Current Year Historical Data'
        'swdir':  'Spectral wave data (alpha1)'
        'swdir2': 'Spectral wave data (alpha1)'
        'swr1':   'Spectral wave data (r1)'
        'swr2':   'Spectral wave data (r2)'
        'stdmet': 'Standard Meteorological Current Year Historical Data'

=======
        'swden'	:   'Raw Spectral Wave Current Year Historical Data'
        
        'stdmet':   'Standard Meteorological Current Year Historical Data'
        
        'cwind' :   'Continuous Winds Current Year Historical Data'
        
>>>>>>> 21ff3a24
    filenames: Series
        List of compressed file names from NDBC

    Returns
    -------
    buoys: DataFrame
        DataFrame with keys=['id','year','file_name']
    '''
    assert isinstance(filenames, pd.Series), 'filenames must be of type pd.Series'
    assert isinstance(parameter, str), 'parameter must be a string'
    supported = _supported_params(parameter)

    file_seps = {
                'swden' : 'w',
<<<<<<< HEAD
                'swdir' : 'd',
                'swdir2' : 'i',
                'swr1' : 'j',
                'swr2' : 'k',
                'stdmet' : 'h'
                }
    file_sep= file_seps[parameter]

=======
                'stdmet' : 'h',
                'cwind' : 'c'
                }
    file_sep = file_seps[parameter]
    
>>>>>>> 21ff3a24
    filenames = filenames[filenames.str.contains('.txt.gz')]
    buoy_id_year_str = filenames.str.split('.', expand=True)[0]
    buoy_id_year = buoy_id_year_str.str.split(file_sep, n=1,expand=True)
    buoys = buoy_id_year.rename(columns={0:'id', 1:'year'})

    expected_station_id_length = 5
    buoys = buoys[buoys.id.str.len() == expected_station_id_length]
    buoys['filename'] = filenames
    return buoys


def request_data(parameter, filenames, proxy=None):
    '''
<<<<<<< HEAD
    Requests data by filenames and returns a dictionary of DataFrames
    for each filename passed. If filenames for a sigle buoy are passed
    then the yearly DataFrames in the returned dictionary (ndbc_data) are
    indexed by year (e.g. ndbc_data['2014']). If multiple buoy ids are
    passed then the returned dictionary is indexed by buoy id and year
=======
    Requests data by filenames and returns a dictionary of DataFrames 
    for each filename passed. If filenames for a single buoy are passed 
    then the yearly DataFrames in the returned dictionary (ndbc_data) are 
    indexed by year (e.g. ndbc_data['2014']). If multiple buoy ids are 
    passed then the returned dictionary is indexed by buoy id and year 
>>>>>>> 21ff3a24
    (e.g. ndbc_data['46022']['2014']).

    Parameters
    ----------
    parameter: string
        'swden'	:	'Raw Spectral Wave Current Year Historical Data'
        'swdir':  'Spectral wave data (alpha1)'
        'swdir2': 'Spectral wave data (alpha1)'
        'swr1':   'Spectral wave data (r1)'
        'swr2':   'Spectral wave data (r2)'
        'stdmet':   'Standard Meteorological Current Year Historical Data'
<<<<<<< HEAD

=======
        'cwind' :   'Continuous Winds Current Year Historical Data'
        
>>>>>>> 21ff3a24
    filenames: pandas Series or DataFrame
	    Data filenames on https://www.ndbc.noaa.gov/data/historical/{parameter}/

    proxy: dict
	    Proxy dict passed to python requests,
        (e.g. proxy_dict= {"http": 'http:wwwproxy.yourProxy:80/'})

    Returns
    -------
    ndbc_data: dict
        Dictionary of DataFrames indexed by buoy and year.
    '''
    assert isinstance(filenames, (pd.Series,pd.DataFrame)), (
        'filenames must be of type pd.Series')
    assert isinstance(parameter, str), 'parameter must be a string'
    assert isinstance(proxy, (dict, type(None))), ('If specified proxy'
      'must be a dict')

    supported =_supported_params(parameter)
    if isinstance(filenames,pd.DataFrame):
        filenames = pd.Series(filenames.squeeze())
    assert len(filenames)>0, "At least 1 filename must be passed"


    buoy_data = _parse_filenames(parameter, filenames)
    parameter_url = f'https://www.ndbc.noaa.gov/data/historical/{parameter}'
    ndbc_data = _defaultdict(dict)

    for buoy_id in buoy_data['id'].unique():
        buoy = buoy_data[buoy_data['id']== buoy_id]
        years = buoy.year
        filenames = buoy.filename
        for year, filename in zip(years, filenames):
            file_url = f'{parameter_url}/{filename}'
            if proxy == None:
                response = requests.get(file_url)
            else:
                response = requests.get(file_url, proxies=proxy)
            try:
                data = zlib.decompress(response.content, 16+zlib.MAX_WBITS)
                df = pd.read_csv(BytesIO(data), sep='\s+', low_memory=False)
<<<<<<< HEAD
            except zlib.error:
                msg = (f'Issue decompressing the NDBC file {filename}'
                       f'(id: {buoy_id}, year: {year}). Please request '
=======
                
                # catch when units are included below the header
                firstYear = df['MM'][0]
                if isinstance(firstYear,str) and firstYear == 'mo':
                    df = pd.read_csv(BytesIO(data), sep='\s+', low_memory=False, skiprows=[1])
            except zlib.error: 
                msg = (f'Issue decompressing the NDBC file {filename}'  
                       f'(id: {buoy_id}, year: {year}). Please request ' 
>>>>>>> 21ff3a24
                       'the data again.')
                print(msg)
            except pandas.errors.EmptyDataError:
                msg = (f'The NDBC buoy {buoy_id} for year {year} with '
                       f'filename {filename} is empty or missing '
                        'data. Please omit this file from your data '
                        'request in the future.')
                print(msg)
            else:
                ndbc_data[buoy_id][year] = df

    if len(ndbc_data) == 1:
        ndbc_data = ndbc_data[buoy_id]

    return ndbc_data


def to_datetime_index(parameter, ndbc_data):
    '''
    Converts the NDBC date and time information reported in separate
    columns into a DateTime index and removed the NDBC date & time
    columns.

    Parameters
    ----------
    parameter: string
        'swden'	:	'Raw Spectral Wave Current Year Historical Data'
        'stdmet':   'Standard Meteorological Current Year Historical Data'
<<<<<<< HEAD

=======
        'cwind' :   'Continuous Winds Current Year Historical Data'
    
>>>>>>> 21ff3a24
    ndbc_data: DataFrame
        NDBC data in dataframe with date and time columns to be converted

    Returns
    -------
	df_datetime: DataFrame
	    Dataframe with NDBC date columns removed, and datetime index
    '''

    assert isinstance(parameter, str), 'parameter must be a string'
    assert isinstance(ndbc_data, pd.DataFrame), 'ndbc_data must be of type pd.DataFrame'

    df_datetime = ndbc_data.copy(deep=True)
    df_datetime['date'], ndbc_date_cols = dates_to_datetime(
        df_datetime, return_date_cols=True)
    df_datetime = df_datetime.drop(ndbc_date_cols, axis=1)
    df_datetime = df_datetime.set_index('date')
    if parameter in ['swden', 'swdir', 'swdir2', 'swr1', 'swr2']:
        df_datetime.columns = df_datetime.columns.astype(float)

    return df_datetime


def dates_to_datetime(data, return_date_cols=False, return_as_dataframe=False):
    '''
    Takes a DataFrame and converts the NDBC date columns
	(e.g. "#YY  MM DD hh mm") to datetime. Returns a DataFrame with the
	removed NDBC date columns a new ['date'] columns with DateTime Format.

    Parameters
    ----------
<<<<<<< HEAD
=======
    parameter: string
        'swden'	:	'Raw Spectral Wave Current Year Historical Data'
        'stdmet':   'Standard Meteorological Current Year Historical Data'
        'cwind' :   'Continuous Winds Current Year Historical Data'
        
>>>>>>> 21ff3a24
    data: DataFrame
        Dataframe with headers (e.g. ['YY', 'MM', 'DD', 'hh', {'mm'}])

    return_date_col: Bool (optional)
        Default False. When true will return list of NDBC date columns

    return_as_dataFrame: bool
        Results returned as a DataFrame (useful for MHKiT-MATLAB)

    Returns
    -------
    date: Series
        Series with NDBC dates dropped and new ['date']
        column in DateTime format

    ndbc_date_cols: list (optional)
        List of the DataFrame columns headers for dates as provided by
        NDBC
    '''
    assert isinstance(data, pd.DataFrame), 'filenames must be of type pd.DataFrame'
    assert isinstance(return_date_cols, bool), 'return_date_cols must be of type bool'

    df = data.copy(deep=True)
    cols = df.columns.values.tolist()

    try:
        minutes_loc  = cols.index('mm')
        minutes=True
    except:
        df['mm'] = np.zeros(len(df)).astype(int).astype(str)
        minutes=False

    row_0_is_units = False
    year_string = [ col for col in  cols if col.startswith('Y')]
    if not year_string:
        year_string = [ col for col in  cols if col.startswith('#')]
        if not year_string:
            print(f'ERROR: Could Not Find Year Column in {cols}')
        year_string = year_string[0]
        year_fmt = '%Y'
        if str(df[year_string][0]).startswith('#'):
            row_0_is_units = True
            df = df.drop(df.index[0])

    elif year_string[0] == 'YYYY':
        year_string = year_string[0]
        year_fmt = '%Y'
    elif year_string[0]=='YY':
        year_string = year_string[0]
        year_fmt = '%y'

    parse_columns = [year_string, 'MM', 'DD', 'hh', 'mm']
    df = _date_string_to_datetime(df, parse_columns, year_fmt)
    date = df['date']

    if row_0_is_units:
        date = pd.concat([pd.Series([np.nan]),date])
    del df

    if return_as_dataframe:
        date = pd.DataFrame(date)
    if return_date_cols:
        if minutes:
            ndbc_date_cols = [year_string, 'MM', 'DD', 'hh', 'mm']
        else:
            ndbc_date_cols = [year_string, 'MM', 'DD', 'hh']
        return date, ndbc_date_cols

    return date


def _date_string_to_datetime(df, columns, year_fmt):
    '''
    Takes a NDBC df and creates a datetime from multiple columns headers
    by combining each column into a single string. Then the datetime
    method is applied  given the expected format.

    Parameters
    ----------
    df: DataFrame
        Dataframe with columns (e.g. ['YY', 'MM', 'DD', 'hh', 'mm'])

    columns: list
        list of strings for the columns to consider
        (e.g. ['YY', 'MM', 'DD', 'hh', 'mm'])

    year_fmt: str
        Specifies if year is 2 digit or 4 digit for datetime
        interpretation

    Returns
    -------
    df: DataFrame
        The passed df with a new column ['date'] with the datetime format
    '''
    assert isinstance(df, pd.DataFrame), 'df must be of type pd.DataFrame'
    assert isinstance(columns, list), 'Columns must be a list'
    assert isinstance(year_fmt, str), 'year_fmt must be a string'

    # Convert to str and zero pad
    for key in columns:
        df[key] = df[key].astype(str).str.zfill(2)

    df['date_string'] = df[columns[0]]
    for column in columns[1:]:
        df['date_string'] = df[['date_string', column]].apply(lambda x: ''.join(x), axis=1)
    df['date'] = pd.to_datetime(df['date_string'], format=f'{year_fmt}%m%d%H%M')
    del df['date_string']

    return df


def parameter_units(parameter=''):
    '''
    Returns an ordered dictionary of NDBC parameters with unit values.
    If no parameter is passed then an ordered dictionary of all NDBC
    parameterz specified unites is returned. If a parameter is specified
    then only the units associated with that parameter are returned.
    Note that many NDBC paramters report multiple measurements and in
    that case the returned dictionary will contain the NDBC measurement
    name and associated unit for all the measurements associated with
    the specified parameter. Optional parameter values are given below.
    All units are based on https://www.ndbc.noaa.gov/measdes.shtml.

    Parameters
    ----------
    parameter: string (optional)
        'adcp': 'Acoustic Doppler Current Profiler Current Year Historical Data'
        'cwind': 'Continuous Winds Current Year Historical Data'
        'dart': 'Water Column Height (DART) Current Year Historical Data'
        'derived2': 'Derived Met Values'
        'ocean' : 'Oceanographic Current Year Historical Data'
        'rain'	: 'Hourly Rain Current Year Historical Data'
        'rain10': '10-Minute Rain Current Year Historical Data'
        'rain24': '24-Hour Rain Current Year Historical Data'
        'realtime2': 'Detailed Wave Summary (Realtime `.spec` data files only)'
        'srad': 'Solar Radiation Current Year Historical Data'
        'stdmet': 'Standard Meteorological Current Year Historical Data'
        'supl': 'Supplemental Measurements Current Year Historical Data'
        'swden': 'Raw Spectral Wave Current Year Historical Data'
        'swdir': 'Spectral Wave Current Year Historical Data (alpha1)'
        'swdir2': 'Spectral Wave Current Year Historical Data (alpha2)'
        'swr1': 'Spectral Wave Current Year Historical Data (r1)'
        'swr2': 'Spectral Wave Current Year Historical Data (r2)'

    Returns
    -------
    units: dict
        Dictionary of parameter units
    '''

    assert isinstance(parameter, str), 'parameter must be a string'

    if parameter == 'adcp':
        units = {'DEP01'  : 'm',
                 'DIR01' : 'deg',
                 'SPD01' : 'cm/s',
                }
    elif parameter == 'cwind':
        units = {'WDIR'  : 'degT',
                 'WSPD' : 'm/s',
                 'GDR'  : 'degT',
                 'GST'  : 'm/s',
                 'GTIME' : 'hhmm'
                }
    elif parameter == 'dart':
        units = {'T'  : '-',
                 'HEIGHT' : 'm',
                }
    elif parameter == 'derived2':
        units = {'CHILL'  : 'degC',
                 'HEAT'   : 'degC',
                 'ICE'    : 'cm/hr',
                 'WSPD10' : 'm/s',
                 'WSPD20' : 'm/s'
                }
    elif parameter == 'ocean':
        units = {'DEPTH'  : 'm',
                 'OTMP' : 'degC',
                 'COND'  : 'mS/cm',
                 'SAL'  : 'psu',
                 'O2%'  : '%',
                 'O2PPM' : 'ppm',
                 'CLCON' : 'ug/l',
                 'TURB' : 'FTU',
                 'PH' : '-',
                 'EH' : 'mv',
                }
    elif parameter == 'rain':
        units = {'ACCUM'  : 'mm',
                }
    elif parameter == 'rain10':
        units = {'RATE'  : 'mm/h',
                }
    elif parameter == 'rain24':
        units = {'RATE'  : 'mm/h',
                 'PCT'  : '%',
                 'SDEV'  : '-',
                }
    elif parameter == 'realtime2':
        units = {'WVHT': 'm',
                 'SwH' : 'm',
                 'SwP' : 'sec',
                 'WWH' : 'm',
                 'WWP' : 'sec',
                 'SwD' : '-',
                 'WWD' : 'degT',
                 'STEEPNESS' : '-',
                 'APD' : 'sec',
                 'MWD' : 'degT',
                }
    elif parameter == 'srad':
        units = {'SRAD1'  : 'w/m2',
                 'SRAD2' : 'w/m2',
                 'SRAD3' : 'w/m2',
                }
    elif parameter == 'stdmet':
        units = {'WDIR' : 'degT',
                 'WSPD' : 'm/s',
                 'GST'  : 'm/s',
                 'WVHT' : 'm' ,
                 'DPD'  : 'sec',
                 'APD'  : 'sec',
                 'MWD'  : 'degT',
                 'PRES' : 'hPa',
                 'ATMP' : 'degC',
                 'WTMP' : 'degC',
                 'DEWP' : 'degC',
                 'VIS'  : 'nmi',
                 'PTDY' : 'hPa',
                 'TIDE' : 'ft'}
    elif parameter == 'supl':
        units = {'PRES'  : 'hPa',
                 'PTIME' : 'hhmm',
                 'WSPD'  : 'm/s',
                 'WDIR'  : 'degT',
                 'WTIME' : 'hhmm'
                }
    elif parameter == 'swden':
        units = {'swden': '(m*m)/Hz'}
    elif parameter == 'swdir':
        units = {'swdir': 'deg'}
    elif parameter == 'swdir2':
        units = {'swdir2': 'deg'}
    elif parameter == 'swr1':
        units = {'swr1': ''}
    elif parameter == 'swr2':
        units = {'swr2': ''}
    else :
        units = {'swden' : '(m*m)/Hz',
                 'PRES'  : 'hPa',
                 'PTIME' : 'hhmm',
                 'WDIR'  : 'degT',
                 'WTIME' : 'hhmm',
                 'GST'  : 'm/s',
                 'WVHT' : 'm' ,
                 'DPD'  : 'sec',
                 'APD'  : 'sec',
                 'MWD'  : 'degT',
                 'ATMP' : 'degC',
                 'WTMP' : 'degC',
                 'DEWP' : 'degC',
                 'VIS'  : 'nmi',
                 'PTDY' : 'hPa',
                 'TIDE' : 'ft',
                 'SRAD1'  : 'w/m2',
                 'SRAD2' : 'w/m2',
                 'SRAD3' : 'w/m2',
                 'WVHT': 'm',
                 'SwH' : 'm',
                 'SwP' : 'sec',
                 'WWH' : 'm',
                 'WWP' : 'sec',
                 'SwD' : '-',
                 'WWD' : 'degT',
                 'STEEPNESS' : '-',
                 'APD' : 'sec',
                 'RATE'  : 'mm/h',
                 'PCT'  : '%',
                 'SDEV'  : '-',
                 'ACCUM'  : 'mm',
                 'DEPTH'  : 'm',
                 'OTMP' : 'degC',
                 'COND'  : 'mS/cm',
                 'SAL'  : 'psu',
                 'O2%'  : '%',
                 'O2PPM' : 'ppm',
                 'CLCON' : 'ug/l',
                 'TURB' : 'FTU',
                 'PH' : '-',
                 'EH' : 'mv',
                 'CHILL'  : 'degC',
                 'HEAT'   : 'degC',
                 'ICE'    : 'cm/hr',
                 'WSPD'  : 'm/s',
                 'WSPD10' : 'm/s',
                 'WSPD20' : 'm/s',
                 'T'  : '-',
                 'HEIGHT' : 'm',
                 'GDR'  : 'degT',
                 'GST'  : 'm/s',
                 'GTIME' : 'hhmm',
                 'DEP01'  : 'm',
                 'DIR01' : 'deg',
                 'SPD01' : 'cm/s',
                 }

        units = _OrderedDict(sorted(units.items()))

    return units


def _supported_params(parameter):
    '''
    There is a significant number of datasets provided by NDBC. There is
    specific data processing required for each type. Therefore this
    function throws an error for any data type not currently covered.

    Available Data: https://www.ndbc.noaa.gov/data/
    https://www.ndbc.noaa.gov/historical_data.shtml
    Decription of Measurements: https://www.ndbc.noaa.gov/measdes.shtml
    Changes made to historical data: https://www.ndbc.noaa.gov/mods.shtml

    Parameters
    ----------
    None

    Returns
    -------
    msg: bool
        Whether the parameter is supported.
    '''
    assert isinstance(parameter, str), 'parameter must be a string'
    supported=True
    supported_params = [
                       'swden',
<<<<<<< HEAD
                       'swdir',
                       'swdir2',
                       'swr1',
                       'swr2',
                       'stdmet',
=======
                       'stdmet',
                       'cwind'
>>>>>>> 21ff3a24
                      ]
    param = [param for param in supported_params if param == parameter]

    if not param:
        supported=False
<<<<<<< HEAD
        msg = ["Currently parameters ['swden', 'swdir', 'swdir2', " +
               "'swr1', 'swr2', 'stdmet']  are supported. \n" +
               "If you would like to see more data types please \n" +
=======
        msg = ["Currently parameters 'swden', 'stdmet' and 'cwind' are supported. \n"+
               "If you would like to see more data types please \n"+
>>>>>>> 21ff3a24
               " open an issue or submit a Pull Request on GitHub"]
        raise Exception(msg[0])

    return supported


def _historical_parameters():
    '''
    Names and description of all NDBC Historical Data.

    Available Data: https://www.ndbc.noaa.gov/data/
    https://www.ndbc.noaa.gov/historical_data.shtml
    Decription of Measurements: https://www.ndbc.noaa.gov/measdes.shtml
    Changes made to historical data: https://www.ndbc.noaa.gov/mods.shtml

    Parameters
    ----------
    None

    Returns
    -------
    msg: dict
        Names and decriptions of historical parameters.
    '''
    parameters = {
    'adcp': 'Acoustic Doppler Current Profiler Current Year Historical Data',
    'adcp2': 'Acoustic Doppler Current Profiler Current Year Historical Data',
    'cwind': 'Continuous Winds Current Year Historical Data',
    'dart': 'Water Column Height (DART) Current Year Historical Data',
    'mmbcur': 'Marsh-McBirney Current Measurements',
    'ocean': 'Oceanographic Current Year Historical Data',
    'rain': 'Hourly Rain Current Year Historical Data',
    'rain10': '10-Minute Rain Current Year Historical Data',
    'rain24': '24-Hour Rain Current Year Historical Data',
    'srad': 'Solar Radiation Current Year Historical Data',
    'stdmet': 'Standard Meteorological Current Year Historical Data',
    'supl': 'Supplemental Measurements Current Year Historical Data',
    'swden': 'Raw Spectral Wave Current Year Historical Data',
    'swdir': 'Spectral Wave Current Year Historical Data (alpha1)',
    'swdir2': 'Spectral Wave Current Year Historical Data (alpha2)',
    'swr1': 'Spectral Wave Current Year Historical Data (r1)',
    'swr2': 'Spectral Wave Current Year Historical Data (r2)',
    'wlevel': 'Tide Current Year Historical Data',
    }
    return parameters


# directional
def request_directional_data(buoy, year):
    """
    Request the directional spectrum data and return an
    `xarray.Dataset` containing all 5 variables. The NDBC historical
    data is organized into files based on buoy number, year, and
    parameter. For a given buoy number and year, the five
    files—corresponding to the 5 parameters NDBC uses to describe
    directional wave spectrum—are fetched and processed.

    Parameters
    ----------
    buoy: string
        Buoy Number.  Five character alpha-numeric station identifier.
    year: int
        Four digit year.

    Returns
    -------
    ndbc_data: xr.Dataset
        Dataset containing the five parameter data indexed by frequency
        and date.
    """
    assert isinstance(buoy, str), 'buoy must be a string'
    assert isinstance(year, int), 'year must be an int'

    directional_parameters = ['swden', 'swdir', 'swdir2', 'swr1', 'swr2']

    seps = {'swden' : 'w',
            'swdir' : 'd',
            'swdir2' : 'i',
            'swr1' : 'j',
            'swr2' : 'k',
        }

    data_dict = {}

    for param in directional_parameters:
        file = f'{buoy}{seps[param]}{year}.txt.gz'
        raw_data = request_data(param, pd.Series([file,]))[str(year)]
        pd_data = to_datetime_index(param, raw_data)

        xr_data = xr.DataArray(pd_data)
        xr_data = xr_data.astype(float).rename({'dim_1': 'frequency',})
        if param in ['swr1', 'swr2']:
            xr_data = xr_data/100.0
        xr_data.frequency.attrs = {
            'units': 'Hz',
            'long_name': 'frequency',
            'standard_name': 'f',
        }
        xr_data.date.attrs = {
            'units': '',
            'long_name': 'datetime',
            'standard_name': 't',
        }
        data_dict[param] = xr_data

    data_dict['swden'].attrs = {
        'units': 'm^2/Hz',
        'long_name': 'omnidirecational spectrum',
        'standard_name': 'S',
        'description': 'Omnidirectional *sea surface elevation variance (m^2)* spectrum (/Hz).'
    }

    data_dict['swdir'].attrs = {
        'units': 'deg',
        'long_name': 'mean wave direction',
        'standard_name': 'α1',
        'description': 'Mean wave direction.'
    }

    data_dict['swdir2'].attrs = {
        'units': 'deg',
        'long_name': 'principal wave direction',
        'standard_name': 'α2',
        'description': 'Principal wave direction.'
    }

    data_dict['swr1'].attrs = {
        'units': '',
        'long_name': 'coordinate r1',
        'standard_name': 'r1',
        'description': 'First normalized polar coordinate of the Fourier coefficients (nondimensional).'
    }

    data_dict['swr2'].attrs = {
        'units': '',
        'long_name': 'coordinate r2',
        'standard_name': 'r2',
        'description': 'Second normalized polar coordinate of the Fourier coefficients (nondimensional).'
    }

    return xr.Dataset(data_dict)


def _create_spectrum(data, frequencies, directions, name, units):
    """
    Create an xarray.DataArray for storing spectrum data with correct
    dimensions, coordinates, names, and units.

    Parameters
    ----------
    data: np.ndarray
        Spectrum values.
        Size number of frequencies x number of directions.
    frequencies: np.ndarray
        One-dimensional array of frequencies in Hz.
    directions: np.ndarray
        One-dimensional array of wave directions in degrees.
    name: string
        Name of the (integral) quantity the spectrum is for.
    units: string
        Units of the (integral) quantity the spectrum is for.

    Returns
    -------
    spectrum: xr.Dataset
        DataArray containing the spectrum values indexed by frequency
        and wave direction.
    """
    assert isinstance(data, np.ndarray), 'data must be an array'
    assert isinstance(frequencies, np.ndarray), 'frequencies must be an array'
    assert isinstance(directions, np.ndarray), 'directions must be an array'
    assert isinstance(name, str), 'name must be a string'
    assert isinstance(units, str), 'units must be a string'

    assert data.shape==(len(frequencies), len(directions))

    direction_attrs = {
        'units': 'deg',
        'long_name': 'wave direction',
        'standard_name': 'direction',
    }

    frequency_attrs = {
        'units': 'Hz',
        'long_name': 'frequency',
        'standard_name': 'f',
    }

<<<<<<< HEAD
    spectrum = xr.DataArray(
        data,
        coords={
            'frequency': ('frequency', frequencies, frequency_attrs),
            'direction': ('direction', directions, direction_attrs)
        },
        attrs={
            'units': f'{units}/Hz/deg',
            'long_name': f'{name} spectrum',
            'standard_name': 'spectrum',
            'description': f'*{name} ({units})* spectrum (/Hz/deg).',
        }
    )
    return spectrum


def create_spread_function(data, directions):
    """
    Create the spread function from the 4 relevant NDBC parameter data.
    Return as an xarray.DataArray indexed by frequency and wave
    direction.

    Parameters
    ----------
    data: xr.Dataset
        Dataset containing the four NDBC parameter data indexed by
        frequency.
    directions: np.ndarray
        One-dimensional array of wave directions in degrees.

    Returns
    -------
    spread: xr.DataArray
        DataArray containing the spread function values indexed by
        frequency and wave direction.
    """
    assert isinstance(data, xr.Dataset), 'data must be a Dataset'
    assert isinstance(directions, np.ndarray), 'directions must be an array'

    r1 = data['swr1'].data.reshape(-1, 1)
    r2 = data['swr2'].data.reshape(-1, 1)
    a1 = data['swdir'].data.reshape(-1, 1)
    a2 = data['swdir2'].data.reshape(-1, 1)
    a = directions.reshape(1, -1)
    spread = (
        1/np.pi *(
            0.5 +
            r1*np.cos(np.deg2rad(a-a1)) +
            r2*np.cos(2*np.deg2rad(a-a2))
        )
    )
    spread = _create_spectrum(
        spread,
        data.frequency.values,
        directions,
        name="Spread",
        units="1")
    return spread


def create_directional_spectrum(data, directions):
    """
    Create the spectrum from the 5 relevant NDBC parameter data. Return
    as an xarray.DataArray indexed by frequency and wave direction.

    Parameters
    ----------
    data: xr.Dataset
        Dataset containing the five NDBC parameter data indexed by
        frequency.
    directions: np.ndarray
        One-dimensional array of wave directions in degrees.

    Returns
    -------
    spectrum: xr.DataArray
        DataArray containing the spectrum values indexed by frequency
        and wave direction.
    """
    assert isinstance(data, xr.Dataset), 'data must be a Dataset'
    assert isinstance(directions, np.ndarray), 'directions must be an array'

    spread = create_spread_function(data, directions).values
    omnidirectional_spectrum = data['swden'].data.reshape(-1, 1)
    spectrum = omnidirectional_spectrum * spread
    spectrum = _create_spectrum(
        spectrum,
        data.frequency.values,
        directions,
        name="Elevation variance",
        units="m^2")
    return spectrum
=======
    return supported	
>>>>>>> 21ff3a24
<|MERGE_RESOLUTION|>--- conflicted
+++ resolved
@@ -3,18 +3,14 @@
 from io import BytesIO
 import requests
 import zlib
-<<<<<<< HEAD
 
 import numpy as np
 import pandas as pd
 import pandas.errors
 import xarray as xr
-=======
-import pandas.errors
-from mhkit.tidal.graphics import plot_rose 
+
+from mhkit.tidal.graphics import plot_rose
 from mhkit.tidal.graphics import plot_joint_probability_distribution
->>>>>>> 21ff3a24
-
 
 def read_file(file_name, missing_values=['MM', 9999, 999, 99]):
     """
@@ -129,20 +125,14 @@
     Parameters
     ----------
     parameter: string
-<<<<<<< HEAD
         'swden':  'Raw Spectral Wave Current Year Historical Data'
         'swdir':  'Spectral Wave Current Year Historical Data (alpha1)'
         'swdir2': 'Spectral Wave Current Year Historical Data (alpha1)'
         'swr1':   'Spectral Wave Current Year Historical Data (r1)'
         'swr2':   'Spectral Wave Current Year Historical Data (r2)'
         'stdmet': 'Standard Meteorological Current Year Historical Data'
-
-=======
-        'swden'	:   'Raw Spectral Wave Current Year Historical Data'
-        'stdmet':   'Standard Meteorological Current Year Historical Data'
         'cwind' :   'Continuous Winds Current Year Historical Data'
-        
->>>>>>> 21ff3a24
+
     buoy_number: string (optional)
         Buoy Number.  5-character alpha-numeric station identifier
 
@@ -207,22 +197,14 @@
     Parameters
     ----------
     parameter: string
-<<<<<<< HEAD
         'swden'	: 'Raw Spectral Wave Current Year Historical Data'
         'swdir':  'Spectral wave data (alpha1)'
         'swdir2': 'Spectral wave data (alpha1)'
         'swr1':   'Spectral wave data (r1)'
         'swr2':   'Spectral wave data (r2)'
         'stdmet': 'Standard Meteorological Current Year Historical Data'
-
-=======
-        'swden'	:   'Raw Spectral Wave Current Year Historical Data'
-        
-        'stdmet':   'Standard Meteorological Current Year Historical Data'
-        
         'cwind' :   'Continuous Winds Current Year Historical Data'
-        
->>>>>>> 21ff3a24
+
     filenames: Series
         List of compressed file names from NDBC
 
@@ -237,22 +219,15 @@
 
     file_seps = {
                 'swden' : 'w',
-<<<<<<< HEAD
                 'swdir' : 'd',
                 'swdir2' : 'i',
                 'swr1' : 'j',
                 'swr2' : 'k',
-                'stdmet' : 'h'
-                }
-    file_sep= file_seps[parameter]
-
-=======
                 'stdmet' : 'h',
                 'cwind' : 'c'
                 }
-    file_sep = file_seps[parameter]
-    
->>>>>>> 21ff3a24
+    file_sep= file_seps[parameter]
+
     filenames = filenames[filenames.str.contains('.txt.gz')]
     buoy_id_year_str = filenames.str.split('.', expand=True)[0]
     buoy_id_year = buoy_id_year_str.str.split(file_sep, n=1,expand=True)
@@ -266,19 +241,11 @@
 
 def request_data(parameter, filenames, proxy=None):
     '''
-<<<<<<< HEAD
     Requests data by filenames and returns a dictionary of DataFrames
-    for each filename passed. If filenames for a sigle buoy are passed
+    for each filename passed. If filenames for a single buoy are passed
     then the yearly DataFrames in the returned dictionary (ndbc_data) are
     indexed by year (e.g. ndbc_data['2014']). If multiple buoy ids are
     passed then the returned dictionary is indexed by buoy id and year
-=======
-    Requests data by filenames and returns a dictionary of DataFrames 
-    for each filename passed. If filenames for a single buoy are passed 
-    then the yearly DataFrames in the returned dictionary (ndbc_data) are 
-    indexed by year (e.g. ndbc_data['2014']). If multiple buoy ids are 
-    passed then the returned dictionary is indexed by buoy id and year 
->>>>>>> 21ff3a24
     (e.g. ndbc_data['46022']['2014']).
 
     Parameters
@@ -290,12 +257,8 @@
         'swr1':   'Spectral wave data (r1)'
         'swr2':   'Spectral wave data (r2)'
         'stdmet':   'Standard Meteorological Current Year Historical Data'
-<<<<<<< HEAD
-
-=======
         'cwind' :   'Continuous Winds Current Year Historical Data'
-        
->>>>>>> 21ff3a24
+
     filenames: pandas Series or DataFrame
 	    Data filenames on https://www.ndbc.noaa.gov/data/historical/{parameter}/
 
@@ -337,20 +300,14 @@
             try:
                 data = zlib.decompress(response.content, 16+zlib.MAX_WBITS)
                 df = pd.read_csv(BytesIO(data), sep='\s+', low_memory=False)
-<<<<<<< HEAD
-            except zlib.error:
-                msg = (f'Issue decompressing the NDBC file {filename}'
-                       f'(id: {buoy_id}, year: {year}). Please request '
-=======
-                
+
                 # catch when units are included below the header
                 firstYear = df['MM'][0]
                 if isinstance(firstYear,str) and firstYear == 'mo':
                     df = pd.read_csv(BytesIO(data), sep='\s+', low_memory=False, skiprows=[1])
-            except zlib.error: 
-                msg = (f'Issue decompressing the NDBC file {filename}'  
-                       f'(id: {buoy_id}, year: {year}). Please request ' 
->>>>>>> 21ff3a24
+            except zlib.error:
+                msg = (f'Issue decompressing the NDBC file {filename}'
+                       f'(id: {buoy_id}, year: {year}). Please request '
                        'the data again.')
                 print(msg)
             except pandas.errors.EmptyDataError:
@@ -379,12 +336,8 @@
     parameter: string
         'swden'	:	'Raw Spectral Wave Current Year Historical Data'
         'stdmet':   'Standard Meteorological Current Year Historical Data'
-<<<<<<< HEAD
-
-=======
         'cwind' :   'Continuous Winds Current Year Historical Data'
-    
->>>>>>> 21ff3a24
+
     ndbc_data: DataFrame
         NDBC data in dataframe with date and time columns to be converted
 
@@ -416,14 +369,11 @@
 
     Parameters
     ----------
-<<<<<<< HEAD
-=======
     parameter: string
         'swden'	:	'Raw Spectral Wave Current Year Historical Data'
         'stdmet':   'Standard Meteorological Current Year Historical Data'
         'cwind' :   'Continuous Winds Current Year Historical Data'
-        
->>>>>>> 21ff3a24
+
     data: DataFrame
         Dataframe with headers (e.g. ['YY', 'MM', 'DD', 'hh', {'mm'}])
 
@@ -760,29 +710,20 @@
     supported=True
     supported_params = [
                        'swden',
-<<<<<<< HEAD
                        'swdir',
                        'swdir2',
                        'swr1',
                        'swr2',
                        'stdmet',
-=======
-                       'stdmet',
                        'cwind'
->>>>>>> 21ff3a24
                       ]
     param = [param for param in supported_params if param == parameter]
 
     if not param:
         supported=False
-<<<<<<< HEAD
         msg = ["Currently parameters ['swden', 'swdir', 'swdir2', " +
-               "'swr1', 'swr2', 'stdmet']  are supported. \n" +
+               "'swr1', 'swr2', 'stdmet', 'cwind']  are supported. \n" +
                "If you would like to see more data types please \n" +
-=======
-        msg = ["Currently parameters 'swden', 'stdmet' and 'cwind' are supported. \n"+
-               "If you would like to see more data types please \n"+
->>>>>>> 21ff3a24
                " open an issue or submit a Pull Request on GitHub"]
         raise Exception(msg[0])
 
@@ -971,7 +912,6 @@
         'standard_name': 'f',
     }
 
-<<<<<<< HEAD
     spectrum = xr.DataArray(
         data,
         coords={
@@ -1063,7 +1003,4 @@
         directions,
         name="Elevation variance",
         units="m^2")
-    return spectrum
-=======
-    return supported	
->>>>>>> 21ff3a24
+    return spectrum