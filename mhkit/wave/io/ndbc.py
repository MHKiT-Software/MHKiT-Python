--- conflicted
+++ resolved
@@ -243,10 +243,6 @@
     proxy: dict
 	    Proxy dict passed to python requests, 
         (e.g. proxy_dict= {"http": 'http:wwwproxy.yourProxy:80/'})  
-<<<<<<< HEAD
-
-=======
->>>>>>> a900d80f
         
     Returns
     -------
@@ -256,13 +252,9 @@
     assert isinstance(filenames, (pd.Series,pd.DataFrame)), (
         'filenames must be of type pd.Series') 
     assert isinstance(parameter, str), 'parameter must be a string'
-<<<<<<< HEAD
-    assert isinstance(proxy, (dict, type(None))), 'If specified proxy must be a dict' 
-=======
     assert isinstance(proxy, (dict, type(None))), ('If specified proxy' 
       'must be a dict')
     
->>>>>>> a900d80f
     supported =_supported_params(parameter)
     if isinstance(filenames,pd.DataFrame):
         filenames = pd.Series(filenames.squeeze())
