import numpy as np
import pandas as pd
import matplotlib.pyplot as plt
from mhkit.wave.resource import significant_wave_height as _sig_wave_height
from mhkit.wave.resource import peak_period as _peak_period
from mhkit.river.graphics import _xy_plot


def plot_spectrum(S, ax=None):
    """
    Plots wave amplitude spectrum versus omega

    Parameters
    ------------
    S: pandas DataFrame
        Spectral density [m^2/Hz] indexed frequency [Hz]
    ax : matplotlib axes object
        Axes for plotting.  If None, then a new figure is created.
    Returns
    ---------
    ax : matplotlib pyplot axes

    """
    assert isinstance(S, pd.DataFrame), 'S must be of type pd.DataFrame'

    f = S.index

    ax = _xy_plot(f*2*np.pi, S/(2*np.pi), fmt='-', xlabel='omega [rad/s]',
             ylabel='Spectral density [m$^2$s/rad]', ax=ax)

    """
    spectrum_type = S.columns
    if S.shape[1] == 1:
        Hm0 = _sig_wave_height(S).iloc[0,0]
        Tp0 = _peak_period(S).iloc[0,0]
        title = 'Spectrum: ' + spectrum_type[0] + ' \n Tp = {:0.2f}, Hs = {:0.2f}'.format(Tp0,Hm0)
        ax.set_title(title)
    else:
        ax.legend(spectrum_type)
    """
    return ax

def plot_elevation_timeseries(eta, ax=None):
    """
    Plot wave surface elevation time-series

    Parameters
    ------------
    eta: pandas DataFrame
        Wave surface elevation [m] indexed by time [datetime or s]
    ax : matplotlib axes object
        Axes for plotting.  If None, then a new figure is created.

    Returns
    ---------
    ax : matplotlib pyplot axes

    """

    assert isinstance(eta, pd.DataFrame), 'eta must be of type pd.DataFrame'

    ax = _xy_plot(eta.index, eta, fmt='-', xlabel='Time',
                  ylabel='$\eta$ [m]', ax=ax)

    return ax

def plot_matrix(M, xlabel='Te', ylabel='Hm0', zlabel=None, show_values=True,
                ax=None):
    """
    Plots values in the matrix as a scatter diagram
    Parameters
    ------------
    M: pandas DataFrame
        Matrix with numeric labels for x and y axis, and numeric entries.
        An example would be the average capture length matrix generated by
        mhkit.device.wave, or something similar.
    xlabel: string (optional)
        Title of the x-axis
    ylabel: string (optional)
        Title of the y-axis
    zlabel: string (optional)
        Colorbar label
    show_values : bool (optional)
        Show values on the scatter diagram
    ax : matplotlib axes object
        Axes for plotting.  If None, then a new figure is created.

    Returns
    ---------
    ax : matplotlib pyplot axes

    """
    assert isinstance(M, pd.DataFrame), 'M must be of type pd.DataFrame'

    if ax is None:
        plt.figure()
        ax = plt.gca()

    im = ax.imshow(M, origin='lower', aspect='auto')

    # Add colorbar
    cbar = plt.colorbar(im)
    if zlabel:
        cbar.set_label(zlabel, rotation=270, labelpad=15)

    # Set x and y label
    ax.set_xlabel(xlabel)
    ax.set_ylabel(ylabel)

    # Show values in the plot
    if show_values:
        for i, col in enumerate(M.columns):
            for j, index in enumerate(M.index):
                if not np.isnan(M.loc[index,col]):
                    ax.text(i, j, format(M.loc[index,col], '.2f'), ha="center", va="center")

    # Reset x and y ticks
    ax.set_xticks(np.arange(len(M.columns)))
    ax.set_yticks(np.arange(len(M.index)))
    ax.set_xticklabels(M.columns)
    ax.set_yticklabels(M.index)

    return ax
<<<<<<< HEAD
	
=======

def plot_chakrabarti(H, lambda_w, D, ax=None):
    """
    Plots, in the style of Chakrabart (2005), relative importance of viscous,
    inertia, and diffraction phemonena

    Chakrabarti, Subrata. Handbook of Offshore Engineering (2-volume set).
    Elsevier, 2005.

    Parameters
    ------------
    H: float or numpy array or pandas Series
        Wave height [m]
    lambda_w: float or numpy array or pandas Series
        Wave length [m]
    D: float or numpy array or pandas Series
        Characteristic length [m]
    ax : matplotlib axes object (optional)
        Axes for plotting.  If None, then a new figure is created.


    Returns
    ---------
    ax : matplotlib pyplot axes

    Examples
    --------
    **Using floats**

    >>> plt.figure()
    >>> D = 5
    >>> H = 8
    >>> lambda_w = 200
    >>> wave.graphics.plot_chakrabarti(H, lambda_w, D)

    **Using numpy array**

    >>> plt.figure()
    >>> D = np.linspace(5,15,5)
    >>> H = 8*np.ones_like(D)
    >>> lambda_w = 200*np.ones_like(D)
    >>> wave.graphics.plot_chakrabarti(H, lambda_w, D)

    **Using pandas DataFrame**

    >>> plt.figure()
    >>> D = np.linspace(5,15,5)
    >>> H = 8*np.ones_like(D)
    >>> lambda_w = 200*np.ones_like(D)
    >>> df = pd.DataFrame([H.flatten(),lambda_w.flatten(),D.flatten()], \
                              index=['H','lambda_w','D']).transpose()
    >>> wave.graphics.plot_chakrabarti(df.H, df.lambda_w, df.D)
    """
    assert isinstance(H, (np.ndarray, float, int, np.int64,pd.Series)), \
           'H must be a real numeric type'
    assert isinstance(lambda_w, (np.ndarray, float, int, np.int64,pd.Series)), \
           'lambda_w must be a real numeric type'
    assert isinstance(D, (np.ndarray, float, int, np.int64,pd.Series)), \
           'D must be a real numeric type'

    if any([(isinstance(H, np.ndarray) or isinstance(H, pd.Series)),        \
            (isinstance(lambda_w, np.ndarray) or isinstance(H, pd.Series)), \
            (isinstance(D, np.ndarray) or isinstance(H, pd.Series))\
           ]):
        errMsg = 'D, H, and lambda_w must be same shape'
        n_H = H.squeeze().shape
        n_lambda_w = lambda_w.squeeze().shape
        n_D = D.squeeze().shape
        assert n_H == n_lambda_w and n_H == n_D, errMsg

        if isinstance(H, np.ndarray):
            mvals = pd.DataFrame(H.reshape(len(H),1), columns=['H'])
            mvals['lambda_w'] = lambda_w
            mvals['D'] = D
        elif isinstance(H, pd.Series):
            mvals = pd.DataFrame(H)
            mvals['lambda_w'] = lambda_w
            mvals['D'] = D

    else:
        H = np.array([H])
        lambda_w = np.array([lambda_w])
        D = np.array([D])
        mvals = pd.DataFrame(H.reshape(len(H),1), columns=['H'])
        mvals['lambda_w'] = lambda_w
        mvals['D'] = D

    if ax is None:
        plt.figure()
        ax = plt.gca()

    ax.set_xscale('log')
    ax.set_yscale('log')

    for index, row in mvals.iterrows():
        H = row.H
        D = row.D
        lambda_w = row.lambda_w
        
        KC = H / D
        Diffraction = np.pi*D / lambda_w
        label = f'$H$ = {H:g}, $\lambda_w$ = {lambda_w:g}, $D$ = {D:g}'
        ax.plot(Diffraction, KC, 'o', label=label)
   
    if np.any(KC>=10 or KC<=.02) or np.any(Diffraction>=50) or \
        np.any(lambda_w >= 1000) :
        ax.autoscale(enable=True, axis='both', tight=True)  
    else:
        ax.set_xlim((0.01, 10))
        ax.set_ylim((0.01, 50))

    graphScale = list(ax.get_xlim())
    if graphScale[0] >= .01:
        graphScale[0] =.01

    # deep water breaking limit (H/lambda_w = 0.14)
    x = np.logspace(1,np.log10(graphScale[0]), 2)
    y_breaking = 0.14 * np.pi / x
    ax.plot(x, y_breaking, 'k-')
    graphScale = list(ax.get_xlim())
    
    ax.text(1, 7, 
            'wave\nbreaking\n$H/\lambda_w > 0.14$', 
            ha='center', va='center', fontstyle='italic', 
            fontsize='small',clip_on='True')

    # upper bound of low drag region
    ldv = 20
    y_small_drag = 20*np.ones_like(graphScale)
    graphScale[1] = 0.14 * np.pi / ldv
    ax.plot(graphScale, y_small_drag,'k--')
    ax.text(0.0125, 30, 
            'drag', 
            ha='center', va='top', fontstyle='italic',
            fontsize='small',clip_on='True')
            
    # upper bound of small drag region
    sdv = 1.5
    y_small_drag = sdv*np.ones_like(graphScale)
    graphScale[1] = 0.14 * np.pi / sdv
    ax.plot(graphScale, y_small_drag,'k--')
    ax.text(0.02, 7, 
            'inertia \n& drag', 
            ha='center', va='center', fontstyle='italic', 
            fontsize='small',clip_on='True')

    # upper bound of negligible drag region
    ndv = 0.25
    graphScale[1] = 0.14 * np.pi / ndv
    y_small_drag = ndv*np.ones_like(graphScale)
    ax.plot(graphScale, y_small_drag,'k--')
    ax.text(8e-2, 0.7, 
            'large\ninertia', 
            ha='center', va='center', fontstyle='italic', 
            fontsize='small',clip_on='True')


    ax.text(8e-2, 6e-2, 
            'all\ninertia', 
            ha='center', va='center', fontstyle='italic', 
            fontsize='small', clip_on='True')

    # left bound of diffraction region
    drv = 0.5
    graphScale = list(ax.get_ylim())
    graphScale[1] = 0.14 * np.pi / drv
    x_diff_reg = drv*np.ones_like(graphScale)
    ax.plot(x_diff_reg, graphScale, 'k--')
    ax.text(2, 6e-2, 
            'diffraction', 
            ha='center', va='center', fontstyle='italic',
            fontsize='small',clip_on='True')


    if index > 0:
        ax.legend(fontsize='xx-small', ncol=2)

    ax.set_xlabel('Diffraction parameter, $\\frac{\\pi D}{\\lambda_w}$')
    ax.set_ylabel('KC parameter, $\\frac{H}{D}$')

    plt.tight_layout()
>>>>>>> 773cb788
<|MERGE_RESOLUTION|>--- conflicted
+++ resolved
@@ -121,9 +121,7 @@
     ax.set_yticklabels(M.index)
 
     return ax
-<<<<<<< HEAD
-	
-=======
+
 
 def plot_chakrabarti(H, lambda_w, D, ax=None):
     """
@@ -304,5 +302,4 @@
     ax.set_xlabel('Diffraction parameter, $\\frac{\\pi D}{\\lambda_w}$')
     ax.set_ylabel('KC parameter, $\\frac{H}{D}$')
 
-    plt.tight_layout()
->>>>>>> 773cb788
+    plt.tight_layout()