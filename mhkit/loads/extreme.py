--- conflicted
+++ resolved
@@ -618,7 +618,9 @@
     return _LongTermExtreme(name="long_term_extreme", weights=weights, ste=ste)
 
 
-def mler_coefficients(rao, wave_spectrum, response_desired, frequency_dimension="", to_pandas=True):
+def mler_coefficients(
+    rao, wave_spectrum, response_desired, frequency_dimension="", to_pandas=True
+):
     """
     Calculate MLER (most likely extreme response) coefficients from a
     sea state spectrum and a response RAO.
@@ -628,13 +630,13 @@
     rao: numpy ndarray
         Response amplitude operator.
     wave_spectrum: pandas Series, pandas DataFrame, xarray DataArray, or xarray Dataset
-        Wave spectral density [m^2/Hz] indexed by frequency [Hz]. 
+        Wave spectral density [m^2/Hz] indexed by frequency [Hz].
         DataFrame and Dataset inputs should only have one data variable
     response_desired: int or float
         Desired response, units should correspond to a motion RAO or
         units of force for a force RAO.
     frequency_dimension: string (optional)
-        Name of the xarray dimension corresponding to frequency. If not supplied, 
+        Name of the xarray dimension corresponding to frequency. If not supplied,
         defaults to the first dimension. Does not affect pandas input.
     to_pandas: bool (optional)
         Flag to output pandas instead of xarray. Default = True.
@@ -651,67 +653,46 @@
         pass
 
     if not isinstance(rao, np.ndarray):
-<<<<<<< HEAD
         raise TypeError(f"rao must be of type np.ndarray. Got: {type(rao)}")
-    if not isinstance(wave_spectrum, pd.DataFrame):
-        raise TypeError(
-            f"wave_spectrum must be of type pd.DataFrame. Got: {type(wave_spectrum)}"
+    if not isinstance(
+        wave_spectrum, (pd.Series, pd.DataFrame, xr.DataArray, xr.Dataset)
+    ):
+        raise TypeError(
+            f"wave_spectrum must be of type pd.Series, pd.DataFrame, xr.DataArray, or xr.Dataset. Got: {type(wave_spectrum)}"
         )
     if not isinstance(response_desired, (int, float)):
         raise TypeError(
             f"response_desired must be of type int or float. Got: {type(response_desired)}"
         )
-=======
-        raise TypeError(
-            f'rao must be of type np.ndarray. Got: {type(rao)}')
-    if not isinstance(wave_spectrum, (pd.Series, pd.DataFrame, xr.DataArray, xr.Dataset)):
-        raise TypeError(
-            f'wave_spectrum must be of type pd.Series, pd.DataFrame, xr.DataArray, or xr.Dataset. Got: {type(wave_spectrum)}')
-    if not isinstance(response_desired, (int, float)):
-        raise TypeError(
-            f'response_desired must be of type int or float. Got: {type(response_desired)}')
     if not isinstance(to_pandas, bool):
-        raise TypeError(
-            f'to_pandas must be of type bool. Got: {type(to_pandas)}')
+        raise TypeError(f"to_pandas must be of type bool. Got: {type(to_pandas)}")
 
     # Convert input to xarray DataArray
     if isinstance(wave_spectrum, (pd.Series, pd.DataFrame)):
         wave_spectrum = wave_spectrum.squeeze().to_xarray()
-    
+
     if isinstance(wave_spectrum, xr.Dataset):
         if len(wave_spectrum.data_vars) > 1:
             raise ValueError(
-                f'wave_spectrum can only contain one variable. Got {list(wave_spectrum.data_vars)}.')
+                f"wave_spectrum can only contain one variable. Got {list(wave_spectrum.data_vars)}."
+            )
         wave_spectrum = wave_spectrum.to_array()
 
     if frequency_dimension == "":
         frequency_dimension = list(wave_spectrum.coords)[0]
->>>>>>> d2437e63
 
     # convert from Hz to rad/s
-<<<<<<< HEAD
+    freq_hz = wave_spectrum.coords[frequency_dimension].values
     freq = freq_hz * (2 * np.pi)
-    # change from Hz to rad/s
-    wave_spectrum = wave_spectrum.iloc[:, 0].values / (2 * np.pi)
-    # get delta
-    dw = (2 * np.pi - 0.0) / (len(freq) - 1)
-=======
-    freq_hz = wave_spectrum.coords[frequency_dimension].values
-    freq = freq_hz * (2*np.pi)
-    wave_spectrum = wave_spectrum.to_numpy() / (2*np.pi)
->>>>>>> d2437e63
+    wave_spectrum = wave_spectrum.to_numpy() / (2 * np.pi)
 
     # get frequency step
-    dw = 2.0*np.pi / (len(freq)-1)
+    dw = 2.0 * np.pi / (len(freq) - 1)
 
     # Note: waves.A is "S" in Quon2016; 'waves' naming convention
     # matches WEC-Sim conventions (EWQ)
     # Response spectrum [(response units)^2-s/rad] -- Quon2016 Eqn. 3
-<<<<<<< HEAD
-    spectrum_r[:] = np.abs(rao) ** 2 * (2 * wave_spectrum)
-=======
-    spectrum_r = np.abs(rao)**2 * (2*wave_spectrum)
->>>>>>> d2437e63
+    spectrum_r = np.abs(rao) ** 2 * (2 * wave_spectrum)
 
     # calculate spectral moments and other important spectral values.
     m0 = (frequency_moment(pd.Series(spectrum_r, index=freq), 0)).iloc[0, 0]
@@ -721,17 +702,12 @@
 
     # calculate coefficient A_{R,n} [(response units)^-1] -- Quon2016 Eqn. 8
     # Drummen version.  Dietz has negative of this.
-<<<<<<< HEAD
-    _coeff_a_rn[:] = (
+    _coeff_a_rn = (
         np.abs(rao)
         * np.sqrt(2 * wave_spectrum * dw)
         * ((m2 - freq * m1) + wBar * (freq * m0 - m1))
         / (m0 * m2 - m1**2)
     )
-=======
-    _coeff_a_rn = np.abs(rao) * np.sqrt(2*wave_spectrum*dw) * \
-        ((m2 - freq*m1) + wBar*(freq*m0 - m1)) / (m0*m2 - m1**2)
->>>>>>> d2437e63
 
     # save the new spectral info to pass out
     # Phase delay should be a positive number in this convention (AP)
@@ -744,13 +720,8 @@
     _coeff_a_rn[_coeff_a_rn < 0] *= -1
 
     # calculate the conditioned spectrum [m^2-s/rad]
-<<<<<<< HEAD
-    _s[:] = wave_spectrum * _coeff_a_rn[:] ** 2 * response_desired**2
-    _a[:] = 2 * wave_spectrum * _coeff_a_rn[:] ** 2 * response_desired**2
-=======
     _s = wave_spectrum * _coeff_a_rn**2 * response_desired**2
-    _a = 2*wave_spectrum * _coeff_a_rn**2 * response_desired**2
->>>>>>> d2437e63
+    _a = 2 * wave_spectrum * _coeff_a_rn**2 * response_desired**2
 
     # if the response amplitude we ask for is negative, we will add
     # a pi phase shift to the phase information.  This is because
@@ -761,20 +732,18 @@
     if response_desired < 0:
         _phase += np.pi
 
-<<<<<<< HEAD
-    mler = pd.DataFrame(data={"WaveSpectrum": _s, "Phase": _phase}, index=freq_hz)
-    mler = mler.fillna(0)
-=======
-    mler = xr.Dataset(data_vars = {'WaveSpectrum': (['frequency'], _s),
-                                  'Phase': (['frequency'], _phase)},
-                      coords = {'frequency': freq_hz}
-                      )
+    mler = xr.Dataset(
+        data_vars={
+            "WaveSpectrum": (["frequency"], _s),
+            "Phase": (["frequency"], _phase),
+        },
+        coords={"frequency": freq_hz},
+    )
     mler.fillna(0)
 
     if to_pandas:
         mler = mler.to_pandas()
 
->>>>>>> d2437e63
     return mler
 
 
@@ -837,7 +806,9 @@
     return sim
 
 
-def mler_wave_amp_normalize(wave_amp, mler, sim, k, frequency_dimension="", to_pandas=True):
+def mler_wave_amp_normalize(
+    wave_amp, mler, sim, k, frequency_dimension="", to_pandas=True
+):
     """
     Function that renormalizes the incoming amplitude of the MLER wave
     to the desired peak height (peak to MSL).
@@ -854,7 +825,7 @@
     k: numpy ndarray
         Wave number
     frequency_dimension: string (optional)
-        Name of the xarray dimension corresponding to frequency. If not supplied, 
+        Name of the xarray dimension corresponding to frequency. If not supplied,
         defaults to the first dimension. Does not affect pandas input.
     to_pandas: bool (optional)
         Flag to output pandas instead of xarray. Default = True.
@@ -868,40 +839,27 @@
         k = np.array(k)
     except:
         pass
-<<<<<<< HEAD
-    if not isinstance(mler, pd.DataFrame):
-        raise TypeError(f"mler must be of type pd.DataFrame. Got: {type(mler)}")
-=======
     if not isinstance(mler, (pd.DataFrame, xr.Dataset)):
         raise TypeError(
-            f'mler must be of type pd.DataFrame or xr.Dataset. Got: {type(mler)}')
->>>>>>> d2437e63
+            f"mler must be of type pd.DataFrame or xr.Dataset. Got: {type(mler)}"
+        )
     if not isinstance(wave_amp, (int, float)):
         raise TypeError(f"wave_amp must be of type int or float. Got: {type(wave_amp)}")
     if not isinstance(sim, dict):
         raise TypeError(f"sim must be of type dict. Got: {type(sim)}")
     if not isinstance(k, np.ndarray):
-<<<<<<< HEAD
         raise TypeError(f"k must be of type ndarray. Got: {type(k)}")
-
-    freq = mler.index.values * 2 * np.pi
-    dw = (max(freq) - min(freq)) / (len(freq) - 1)  # get delta
-=======
-        raise TypeError(
-            f'k must be of type ndarray. Got: {type(k)}')
     if not isinstance(to_pandas, bool):
-        raise TypeError(
-            f'to_pandas must be of type bool. Got: {type(to_pandas)}')
+        raise TypeError(f"to_pandas must be of type bool. Got: {type(to_pandas)}")
 
     # If input is pandas, convert to xarray
-    if isinstance(mler,pd.DataFrame):
+    if isinstance(mler, pd.DataFrame):
         mler = mler.to_xarray()
 
     if frequency_dimension == "":
         frequency_dimension = list(mler.coords)[0]
-    freq = mler.coords[frequency_dimension].values * 2*np.pi
-    dw = (max(freq) - min(freq)) / (len(freq)-1)  # get delta
->>>>>>> d2437e63
+    freq = mler.coords[frequency_dimension].values * 2 * np.pi
+    dw = (max(freq) - min(freq)) / (len(freq) - 1)  # get delta
 
     wave_amp_time = np.zeros((sim["maxIX"], sim["maxIT"]))
     for ix, x in enumerate(sim["X"]):
@@ -918,20 +876,12 @@
     rescale_fact = np.abs(wave_amp) / np.abs(tmp_max_amp)
 
     # rescale the wave spectral amplitude coefficients
-<<<<<<< HEAD
-    spectrum = mler["WaveSpectrum"] * rescale_fact**2
-
-    mler_norm = pd.DataFrame(index=mler.index)
-    mler_norm["WaveSpectrum"] = spectrum
-    mler_norm["Phase"] = mler["Phase"]
-=======
-    mler_norm = mler['WaveSpectrum'] * rescale_fact**2
+    mler_norm = mler["WaveSpectrum"] * rescale_fact**2
     mler_norm = mler_norm.to_dataset()
-    mler_norm = mler_norm.assign({'Phase': (frequency_dimension, mler['Phase'].data)})
+    mler_norm = mler_norm.assign({"Phase": (frequency_dimension, mler["Phase"].data)})
 
     if to_pandas:
         mler_norm = mler_norm.to_pandas()
->>>>>>> d2437e63
 
     return mler_norm
 
@@ -953,7 +903,7 @@
     k: numpy ndarray
         Wave number.
     frequency_dimension: string (optional)
-        Name of the xarray dimension corresponding to frequency. If not supplied, 
+        Name of the xarray dimension corresponding to frequency. If not supplied,
         defaults to the first dimension. Does not affect pandas input.
     to_pandas: bool (optional)
         Flag to output pandas instead of xarray. Default = True.
@@ -974,41 +924,26 @@
     except:
         pass
     if not isinstance(rao, np.ndarray):
-<<<<<<< HEAD
         raise TypeError(f"rao must be of type ndarray. Got: {type(rao)}")
-    if not isinstance(mler, pd.DataFrame):
-        raise TypeError(f"mler must be of type pd.DataFrame. Got: {type(mler)}")
-=======
-        raise TypeError(
-            f'rao must be of type ndarray. Got: {type(rao)}')
     if not isinstance(mler, (pd.DataFrame, xr.Dataset)):
         raise TypeError(
-            f'mler must be of type pd.DataFrame or xr.Dataset. Got: {type(mler)}')
->>>>>>> d2437e63
+            f"mler must be of type pd.DataFrame or xr.Dataset. Got: {type(mler)}"
+        )
     if not isinstance(sim, dict):
         raise TypeError(f"sim must be of type dict. Got: {type(sim)}")
     if not isinstance(k, np.ndarray):
-<<<<<<< HEAD
         raise TypeError(f"k must be of type ndarray. Got: {type(k)}")
-
-    freq = mler.index.values * 2 * np.pi  # convert Hz to rad/s
-    dw = (max(freq) - min(freq)) / (len(freq) - 1)  # get delta
-=======
-        raise TypeError(
-            f'k must be of type ndarray. Got: {type(k)}')
     if not isinstance(to_pandas, bool):
-        raise TypeError(
-            f'to_pandas must be of type bool. Got: {type(to_pandas)}')
+        raise TypeError(f"to_pandas must be of type bool. Got: {type(to_pandas)}")
 
     # If input is pandas, convert to xarray
-    if isinstance(mler,pd.DataFrame):
+    if isinstance(mler, pd.DataFrame):
         mler = mler.to_xarray()
 
     if frequency_dimension == "":
         frequency_dimension = list(mler.coords)[0]
-    freq = mler.coords[frequency_dimension].values * 2*np.pi
-    dw = (max(freq) - min(freq)) / (len(freq)-1)  # get delta
->>>>>>> d2437e63
+    freq = mler.coords[frequency_dimension].values * 2 * np.pi
+    dw = (max(freq) - min(freq)) / (len(freq) - 1)  # get delta
 
     # calculate the series
     wave_amp_time = np.zeros((sim["maxIT"], 2))
@@ -1026,17 +961,16 @@
             * np.cos(freq * (ti - sim["T0"]) - k * (xi - sim["X0"]))
         )
 
-<<<<<<< HEAD
-    mler_ts = pd.DataFrame(wave_amp_time, index=sim["T"])
-    mler_ts = mler_ts.rename(columns={0: "WaveHeight", 1: "LinearResponse"})
-=======
-    mler_ts = xr.Dataset(data_vars = {'WaveHeight': (['time'], wave_amp_time[:,0]),
-                                      'LinearResponse': (['time'], wave_amp_time[:,1])},
-                         coords = {'time': sim['T']})
+    mler_ts = xr.Dataset(
+        data_vars={
+            "WaveHeight": (["time"], wave_amp_time[:, 0]),
+            "LinearResponse": (["time"], wave_amp_time[:, 1]),
+        },
+        coords={"time": sim["T"]},
+    )
 
     if to_pandas:
         mler_ts = mler_ts.to_pandas()
->>>>>>> d2437e63
 
     return mler_ts
 
