--- conflicted
+++ resolved
@@ -1,44 +1,28 @@
 from scipy.stats import binned_statistic
 import pandas as pd
-<<<<<<< HEAD
-import numpy as np
-import fatpack
-
-
-def bin_statistics(data, bin_against, bin_edges, data_signal=[]):
-=======
 import xarray as xr
 import numpy as np
 import fatpack
 
-def bin_statistics(data,bin_against,bin_edges,data_signal=[],to_pandas=True):
->>>>>>> d2437e63
+
+def bin_statistics(data, bin_against, bin_edges, data_signal=[], to_pandas=True):
     """
     Bins calculated statistics against data signal (or channel)
     according to IEC TS 62600-3:2020 ED1.
 
     Parameters
     -----------
-<<<<<<< HEAD
-    data : pandas DataFrame
+    data : pandas DataFrame or xarray Dataset
        Time-series statistics of data signal(s)
-=======
-    data : pandas DataFrame or xarray Dataset
-       Time-series statistics of data signal(s) 
->>>>>>> d2437e63
     bin_against : array
         Data signal to bin data against (e.g. wind speed)
     bin_edges : array
         Bin edges with consistent step size
     data_signal : list, optional
         List of data signal(s) to bin, default = all data signals
-<<<<<<< HEAD
-
-=======
     to_pandas: bool (optional)
         Flag to output pandas instead of xarray. Default = True.
-    
->>>>>>> d2437e63
+
     Returns
     --------
     bin_mean : pandas DataFrame or xarray Dataset
@@ -47,14 +31,10 @@
         Standard deviation of each bim
     """
 
-<<<<<<< HEAD
-    if not isinstance(data, pd.DataFrame):
-        raise TypeError(f"data must be of type pd.DataFrame. Got: {type(data)}")
-=======
     if not isinstance(data, (pd.DataFrame, xr.Dataset)):
         raise TypeError(
-            f'data must be of type pd.DataFrame or xr.Dataset. Got: {type(data)}')
->>>>>>> d2437e63
+            f"data must be of type pd.DataFrame or xr.Dataset. Got: {type(data)}"
+        )
     try:
         bin_against = np.asarray(bin_against)
     except:
@@ -64,27 +44,17 @@
     try:
         bin_edges = np.asarray(bin_edges)
     except:
-<<<<<<< HEAD
         raise TypeError(f"bin_edges must be of type np.ndarray. Got: {type(bin_edges)}")
+    if not isinstance(to_pandas, bool):
+        raise TypeError(f"to_pandas must be of type bool. Got: {type(to_pandas)}")
+
+    # If input is pandas, convert to xarray
+    if isinstance(data, pd.DataFrame):
+        data = data.to_xarray()
 
     # Determine variables to analyze
     if len(data_signal) == 0:  # if not specified, bin all variables
-        data_signal = data.columns.values
-=======
-        raise TypeError(
-            f'bin_edges must be of type np.ndarray. Got: {type(bin_edges)}')
-    if not isinstance(to_pandas, bool):
-        raise TypeError(
-            f'to_pandas must be of type bool. Got: {type(to_pandas)}')
-    
-    # If input is pandas, convert to xarray
-    if isinstance(data,pd.DataFrame):
-        data = data.to_xarray()
-
-    # Determine variables to analyze
-    if len(data_signal)==0: # if not specified, bin all variables
         data_signal = list(data.keys())
->>>>>>> d2437e63
     else:
         if not isinstance(data_signal, list):
             raise TypeError(
@@ -98,57 +68,36 @@
     # loop through data_signal and get binned means
     for signal_name in data_signal:
         # Bin data
-<<<<<<< HEAD
-        bin_stat = binned_statistic(
+        bin_stat_mean = binned_statistic(
             bin_against, data[signal_name], statistic="mean", bins=bin_edges
         )
-        # Calculate std of bins
-        std = []
-        stdev = pd.DataFrame(data[signal_name])
-        stdev.set_index(bin_stat.binnumber, inplace=True)
-        for i in range(1, len(bin_stat.bin_edges)):
-            try:
-                temp = stdev.loc[i].std(ddof=0)
-                std.append(temp[0])
-            except:
-                std.append(np.nan)
-        bin_stat_list.append(bin_stat.statistic)
-        bin_std_list.append(std)
-
-    # Convert to DataFrames
-    bin_mean = pd.DataFrame(np.transpose(bin_stat_list), columns=data_signal)
-    bin_std = pd.DataFrame(np.transpose(bin_std_list), columns=data_signal)
+        bin_stat_std = binned_statistic(
+            bin_against, data[signal_name], statistic="std", bins=bin_edges
+        )
+
+        bin_stat_list[signal_name] = ("index", bin_stat_mean.statistic)
+        bin_std_list[signal_name] = ("index", bin_stat_std.statistic)
+
+    # Convert to Datasets
+    bin_mean = xr.Dataset(
+        data_vars=bin_stat_list,
+        coords={"index": np.arange(0, len(bin_stat_mean.statistic))},
+    )
+    bin_std = xr.Dataset(
+        data_vars=bin_std_list,
+        coords={"index": np.arange(0, len(bin_stat_std.statistic))},
+    )
 
     # Check for nans
-    if bin_mean.isna().any().any():
-        print("Warning: some bins may be empty!")
-
-=======
-        bin_stat_mean = binned_statistic(bin_against,data[signal_name],
-                                    statistic='mean',bins=bin_edges)
-        bin_stat_std = binned_statistic(bin_against,data[signal_name],
-                                    statistic='std',bins=bin_edges)
-        
-        bin_stat_list[signal_name] = ('index', bin_stat_mean.statistic)
-        bin_std_list[signal_name] = ('index', bin_stat_std.statistic)
-    
-    # Convert to Datasets
-    bin_mean = xr.Dataset(data_vars = bin_stat_list,
-                          coords = {'index':np.arange(0,len(bin_stat_mean.statistic))})
-    bin_std = xr.Dataset(data_vars = bin_std_list,
-                          coords = {'index':np.arange(0,len(bin_stat_std.statistic))})
-    
-    # Check for nans 
     for variable in list(bin_mean.variables):
         if bin_mean[variable].isnull().any():
-            print('Warning: bins for some variables may be empty!')
+            print("Warning: bins for some variables may be empty!")
             break
-    
+
     if to_pandas:
         bin_mean = bin_mean.to_pandas()
         bin_std = bin_std.to_pandas()
-        
->>>>>>> d2437e63
+
     return bin_mean, bin_std
 
 
